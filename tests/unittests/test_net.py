from unittest import TestCase
import os
import shutil
import tempfile
import yaml

from curtin import net
import curtin.net.network_state as network_state
from textwrap import dedent


class TestNetParserData(TestCase):

    def test_parse_deb_config_data_ignores_comments(self):
        contents = dedent("""\
            # ignore
            # iface eth0 inet static
            #  address 192.168.1.1
            """)
        ifaces = {}
        net.parse_deb_config_data(ifaces, contents, '', '')
        self.assertEqual({}, ifaces)

    def test_parse_deb_config_data_basic(self):
        contents = dedent("""\
            iface eth0 inet static
            address 192.168.1.2
            netmask 255.255.255.0
            hwaddress aa:bb:cc:dd:ee:ff
            """)
        ifaces = {}
        net.parse_deb_config_data(
            ifaces, contents, '', '/etc/network/interfaces')
        self.assertEqual({
            'eth0': {
                'auto': False,
                'family': 'inet',
                'method': 'static',
                'address': '192.168.1.2',
                'netmask': '255.255.255.0',
                'hwaddress': 'aa:bb:cc:dd:ee:ff',
                '_source_path': '/etc/network/interfaces',
                },
            }, ifaces)

    def test_parse_deb_config_data_auto(self):
        contents = dedent("""\
            auto eth0 eth1
            iface eth0 inet manual
            iface eth1 inet manual
            """)
        ifaces = {}
        net.parse_deb_config_data(
            ifaces, contents, '', '/etc/network/interfaces')
        self.assertEqual({
            'eth0': {
                'auto': True,
                'family': 'inet',
                'method': 'manual',
                '_source_path': '/etc/network/interfaces',
                },
            'eth1': {
                'auto': True,
                'family': 'inet',
                'method': 'manual',
                '_source_path': '/etc/network/interfaces',
                },
            }, ifaces)

    def test_parse_deb_config_data_commands(self):
        contents = dedent("""\
            iface eth0 inet manual
            pre-up preup1
            pre-up preup2
            up up1
            post-up postup1
            pre-down predown1
            down down1
            down down2
            post-down postdown1
            """)
        ifaces = {}
        net.parse_deb_config_data(
            ifaces, contents, '', '/etc/network/interfaces')
        self.assertEqual({
            'eth0': {
                'auto': False,
                'family': 'inet',
                'method': 'manual',
                'pre-up': ['preup1', 'preup2'],
                'up': ['up1'],
                'post-up': ['postup1'],
                'pre-down': ['predown1'],
                'down': ['down1', 'down2'],
                'post-down': ['postdown1'],
                '_source_path': '/etc/network/interfaces',
                },
            }, ifaces)

    def test_parse_deb_config_data_dns(self):
        contents = dedent("""\
            iface eth0 inet static
            dns-nameservers 192.168.1.1 192.168.1.2
            dns-search curtin local
            """)
        ifaces = {}
        net.parse_deb_config_data(
            ifaces, contents, '', '/etc/network/interfaces')
        self.assertEqual({
            'eth0': {
                'auto': False,
                'family': 'inet',
                'method': 'static',
                'dns': {
                    'nameservers': ['192.168.1.1', '192.168.1.2'],
                    'search': ['curtin', 'local'],
                    },
                '_source_path': '/etc/network/interfaces',
                },
            }, ifaces)

    def test_parse_deb_config_data_bridge(self):
        contents = dedent("""\
            iface eth0 inet manual
            iface eth1 inet manual
            iface br0 inet static
            address 192.168.1.1
            netmask 255.255.255.0
            bridge_maxwait 30
            bridge_ports eth0 eth1
            bridge_pathcost eth0 1
            bridge_pathcost eth1 2
            bridge_portprio eth0 0
            bridge_portprio eth1 1
            """)
        ifaces = {}
        net.parse_deb_config_data(
            ifaces, contents, '', '/etc/network/interfaces')
        self.assertEqual({
            'eth0': {
                'auto': False,
                'family': 'inet',
                'method': 'manual',
                '_source_path': '/etc/network/interfaces',
                },
            'eth1': {
                'auto': False,
                'family': 'inet',
                'method': 'manual',
                '_source_path': '/etc/network/interfaces',
                },
            'br0': {
                'auto': False,
                'family': 'inet',
                'method': 'static',
                'address': '192.168.1.1',
                'netmask': '255.255.255.0',
                'bridge': {
                    'maxwait': '30',
                    'ports': ['eth0', 'eth1'],
                    'pathcost': {
                        'eth0': '1',
                        'eth1': '2',
                        },
                    'portprio': {
                        'eth0': '0',
                        'eth1': '1'
                        },
                    },
                '_source_path': '/etc/network/interfaces',
                },
            }, ifaces)

    def test_parse_deb_config_data_bond(self):
        contents = dedent("""\
            iface eth0 inet manual
            bond-master bond0
            bond-primary eth0
            bond-mode active-backup
            iface eth1 inet manual
            bond-master bond0
            bond-primary eth0
            bond-mode active-backup
            iface bond0 inet static
            address 192.168.1.1
            netmask 255.255.255.0
            bond-slaves none
            bond-primary eth0
            bond-mode active-backup
            bond-miimon 100
            """)
        ifaces = {}
        net.parse_deb_config_data(
            ifaces, contents, '', '/etc/network/interfaces')
        self.assertEqual({
            'eth0': {
                'auto': False,
                'family': 'inet',
                'method': 'manual',
                'bond': {
                    'master': 'bond0',
                    'primary': 'eth0',
                    'mode': 'active-backup',
                    },
                '_source_path': '/etc/network/interfaces',
                },
            'eth1': {
                'auto': False,
                'family': 'inet',
                'method': 'manual',
                'bond': {
                    'master': 'bond0',
                    'primary': 'eth0',
                    'mode': 'active-backup',
                    },
                '_source_path': '/etc/network/interfaces',
                },
            'bond0': {
                'auto': False,
                'family': 'inet',
                'method': 'static',
                'address': '192.168.1.1',
                'netmask': '255.255.255.0',
                'bond': {
                    'slaves': 'none',
                    'primary': 'eth0',
                    'mode': 'active-backup',
                    'miimon': '100',
                    },
                '_source_path': '/etc/network/interfaces',
                },
            }, ifaces)


class TestNetParser(TestCase):

    def setUp(self):
        self.target = tempfile.mkdtemp()

    def tearDown(self):
        shutil.rmtree(self.target)

    def make_config(self, path=None, name=None, contents=None,
                    parse=True):
        if path is None:
            path = self.target
        if name is None:
            name = 'interfaces'
        path = os.path.join(path, name)
        if contents is None:
            contents = dedent("""\
                auto eth0
                iface eth0 inet static
                address 192.168.1.2
                netmask 255.255.255.0
                hwaddress aa:bb:cc:dd:ee:ff
                """)
        with open(path, 'w') as stream:
            stream.write(contents)
        ifaces = None
        if parse:
            ifaces = {}
            net.parse_deb_config_data(ifaces, contents, '', path)
        return path, ifaces

    def test_parse_deb_config(self):
        path, data = self.make_config()
        observed = net.parse_deb_config(path)
        self.assertEqual(data, observed)

    def test_parse_deb_config_source(self):
        path, data = self.make_config(name='interfaces2')
        contents = dedent("""\
            source interfaces2
            iface eth1 inet manual
            """)
        i_path, _ = self.make_config(
            contents=contents, parse=False)
        data['eth1'] = {
            'auto': False,
            'family': 'inet',
            'method': 'manual',
            '_source_path': i_path,
            }
        observed = net.parse_deb_config(i_path)
        self.assertEqual(data, observed)

    def test_parse_deb_config_source_with_glob(self):
        path, data = self.make_config(name='eth0')
        contents = dedent("""\
            source eth*
            iface eth1 inet manual
            """)
        i_path, _ = self.make_config(
            contents=contents, parse=False)
        data['eth1'] = {
            'auto': False,
            'family': 'inet',
            'method': 'manual',
            '_source_path': i_path,
            }
        observed = net.parse_deb_config(i_path)
        self.assertEqual(data, observed)

    def test_parse_deb_config_source_dir(self):
        subdir = os.path.join(self.target, 'interfaces.d')
        os.mkdir(subdir)
        path, data = self.make_config(
            path=subdir, name='interfaces2')
        contents = dedent("""\
            source-directory interfaces.d
            source interfaces2
            iface eth1 inet manual
            """)
        i_path, _ = self.make_config(
            contents=contents, parse=False)
        data['eth1'] = {
            'auto': False,
            'family': 'inet',
            'method': 'manual',
            '_source_path': i_path,
            }
        observed = net.parse_deb_config(i_path)
        self.assertEqual(data, observed)

    def test_parse_deb_config_source_dir_glob(self):
        subdir = os.path.join(self.target, 'interfaces0.d')
        os.mkdir(subdir)
        self.make_config(
            path=subdir, name='eth0', contents="iface eth0 inet manual")
        self.make_config(
            path=subdir, name='eth1', contents="iface eth1 inet manual")
        subdir2 = os.path.join(self.target, 'interfaces1.d')
        os.mkdir(subdir2)
        self.make_config(
            path=subdir2, name='eth2', contents="iface eth2 inet manual")
        self.make_config(
            path=subdir2, name='eth3', contents="iface eth3 inet manual")
        contents = dedent("""\
            source-directory interfaces*.d
            """)
        i_path, _ = self.make_config(
            contents=contents, parse=False)
        data = {
            'eth0': {
                'auto': False,
                'family': 'inet',
                'method': 'manual',
                '_source_path': os.path.join(subdir, "eth0"),
                },
            'eth1': {
                'auto': False,
                'family': 'inet',
                'method': 'manual',
                '_source_path': os.path.join(subdir, "eth1"),
                },
            'eth2': {
                'auto': False,
                'family': 'inet',
                'method': 'manual',
                '_source_path': os.path.join(subdir2, "eth2"),
                },
            'eth3': {
                'auto': False,
                'family': 'inet',
                'method': 'manual',
                '_source_path': os.path.join(subdir2, "eth3"),
                },
        }
        observed = net.parse_deb_config(i_path)
        self.assertEqual(data, observed)

    def test_parse_deb_config_source_dir_glob_ignores_none_matching(self):
        subdir = os.path.join(self.target, 'interfaces0.d')
        os.mkdir(subdir)
        self.make_config(
            path=subdir, name='.eth0', contents="iface eth0 inet manual")
        contents = dedent("""\
            source-directory interfaces*.d
            """)
        i_path, _ = self.make_config(
            contents=contents, parse=False)
        observed = net.parse_deb_config(i_path)
        self.assertEqual({}, observed)


class TestNetConfig(TestCase):
    def setUp(self):
        self.target = tempfile.mkdtemp()
        self.config_f = os.path.join(self.target, 'config')
        self.config = '''
# YAML example of a simple network config
network:
    version: 1
    config:
        # Physical interfaces.
        - type: physical
          name: eth0
          mac_address: "c0:d6:9f:2c:e8:80"
          subnets:
              - type: dhcp4
              - type: static
                address: 192.168.21.3/24
                dns_nameservers:
                  - 8.8.8.8
                  - 8.8.4.4
                dns_search: barley.maas sach.maas
        - type: physical
          name: eth1
          mac_address: "cf:d6:af:48:e8:80"
        - type: nameserver
          address:
            - 1.2.3.4
            - 5.6.7.8
          search:
            - wark.maas
'''

        with open(self.config_f, 'w') as fp:
            fp.write(self.config)

    def get_net_config(self, config=None):
        if config is None:
            config = self.config
        cfg = yaml.safe_load(config)
        return cfg.get('network')

    def get_net_state(self, config=None):
        net_cfg = self.get_net_config(config)
        version = net_cfg.get('version')
        config = net_cfg.get('config')
        ns = network_state.NetworkState(version=version, config=config)
        ns.parse_config()
        return ns

    def tearDown(self):
        shutil.rmtree(self.target)

    def test_parse_net_config_data(self):
        ns = self.get_net_state()
        net_state_from_cls = ns.network_state

        net_state_from_fn = net.parse_net_config_data(self.get_net_config())
        self.assertEqual(net_state_from_cls, net_state_from_fn)

    def test_parse_net_config(self):
        ns = self.get_net_state()
        net_state_from_cls = ns.network_state

        net_state_from_fn = net.parse_net_config(self.config_f)
        self.assertEqual(net_state_from_cls, net_state_from_fn)

    def test_render_persistent_net(self):
        ns = self.get_net_state()
        udev_rules = ('# Autogenerated by curtin\n' +
                      'SUBSYSTEM=="net", ACTION=="add", DRIVERS=="?*", ' +
                      'ATTR{address}=="cf:d6:af:48:e8:80", NAME="eth1"\n' +
                      'SUBSYSTEM=="net", ACTION=="add", DRIVERS=="?*", ' +
                      'ATTR{address}=="c0:d6:9f:2c:e8:80", NAME="eth0"\n')
        persist_net_rules = net.render_persistent_net(ns.network_state)
        self.assertEqual(sorted(udev_rules.split('\n')),
                         sorted(persist_net_rules.split('\n')))

    def test_render_interfaces(self):
        ns = self.get_net_state()
        ifaces = ('auto lo\n' + 'iface lo inet loopback\n' +
                  '    dns-nameservers 1.2.3.4 5.6.7.8\n' +
                  '    dns-search wark.maas\n' +
                  'auto eth0\n' + 'iface eth0 inet dhcp\n\n' +
                  'auto eth0:1\n' +
                  'iface eth0:1 inet static\n' +
                  '    address 192.168.21.3/24\n' +
                  '    dns-nameservers 8.8.8.8 8.8.4.4\n' +
                  '    dns-search barley.maas sach.maas\n\n' +
<<<<<<< HEAD
                  'iface eth1 inet manual\n\n')
=======
                  'auto eth1\n' + 'iface eth1 inet manual\n\n' +
                  'source /etc/network/interfaces.d/*.cfg\n')
>>>>>>> f2830582
        net_ifaces = net.render_interfaces(ns.network_state)
        print(ns.network_state.get('interfaces'))
        self.assertEqual(sorted(ifaces.split('\n')),
                         sorted(net_ifaces.split('\n')))

    def test_render_interfaces_bonds(self):
        bond_config = open('examples/tests/bonding_network.yaml', 'r').read()

        ns = self.get_net_state(bond_config)
        ifaces = ('auto lo\n' +
                  'iface lo inet loopback\n\n' +
                  'auto eth0\n' +
                  'iface eth0 inet dhcp\n\n' +
                  'auto eth1\n' +
                  'iface eth1 inet manual\n' +
                  '    bond-master bond0\n' +
                  '    bond-mode active-backup\n\n' +
                  'auto eth2\n' +
                  'iface eth2 inet manual\n' +
                  '    bond-master bond0\n' +
                  '    bond-mode active-backup\n\n' +
                  'auto bond0\n' +
                  'iface bond0 inet static\n' +
                  '    address 10.23.23.2/24\n' +
                  '    bond-mode active-backup\n' +
                  '    hwaddress 52:54:00:12:34:06\n' +
                  '    bond-slaves none\n')
        net_ifaces = net.render_interfaces(ns.network_state)
        print("\n".join(sorted(ifaces.split('\n'))))
        print("\n^^ LOCAL -- RENDER vv")
        print("\n".join(sorted(net_ifaces.split('\n'))))
        print(ns.network_state.get('interfaces'))
        self.assertEqual(sorted(ifaces.split('\n')),
                         sorted(net_ifaces.split('\n')))


# vi: ts=4 expandtab syntax=python<|MERGE_RESOLUTION|>--- conflicted
+++ resolved
@@ -463,21 +463,23 @@
 
     def test_render_interfaces(self):
         ns = self.get_net_state()
-        ifaces = ('auto lo\n' + 'iface lo inet loopback\n' +
+        ifaces = ('auto lo\n' +
+                  'iface lo inet loopback\n' +
                   '    dns-nameservers 1.2.3.4 5.6.7.8\n' +
                   '    dns-search wark.maas\n' +
-                  'auto eth0\n' + 'iface eth0 inet dhcp\n\n' +
+                  '\n' +
+                  'auto eth0\n' +
+                  'iface eth0 inet dhcp\n' +
+                  '\n' +
                   'auto eth0:1\n' +
                   'iface eth0:1 inet static\n' +
                   '    address 192.168.21.3/24\n' +
                   '    dns-nameservers 8.8.8.8 8.8.4.4\n' +
-                  '    dns-search barley.maas sach.maas\n\n' +
-<<<<<<< HEAD
-                  'iface eth1 inet manual\n\n')
-=======
-                  'auto eth1\n' + 'iface eth1 inet manual\n\n' +
+                  '    dns-search barley.maas sach.maas\n'
+                  '\n' +
+                  'iface eth1 inet manual\n'
+                  '\n' +
                   'source /etc/network/interfaces.d/*.cfg\n')
->>>>>>> f2830582
         net_ifaces = net.render_interfaces(ns.network_state)
         print(ns.network_state.get('interfaces'))
         self.assertEqual(sorted(ifaces.split('\n')),
@@ -488,27 +490,35 @@
 
         ns = self.get_net_state(bond_config)
         ifaces = ('auto lo\n' +
-                  'iface lo inet loopback\n\n' +
+                  'iface lo inet loopback\n' +
+                  '\n' +
                   'auto eth0\n' +
-                  'iface eth0 inet dhcp\n\n' +
+                  'iface eth0 inet dhcp\n'
+                  '\n' +
                   'auto eth1\n' +
                   'iface eth1 inet manual\n' +
+                  '    bond-mode active-backup\n' +
                   '    bond-master bond0\n' +
-                  '    bond-mode active-backup\n\n' +
+                  '\n' +
                   'auto eth2\n' +
                   'iface eth2 inet manual\n' +
+                  '    bond-mode active-backup\n' +
                   '    bond-master bond0\n' +
-                  '    bond-mode active-backup\n\n' +
+                  '\n' +
                   'auto bond0\n' +
                   'iface bond0 inet static\n' +
                   '    address 10.23.23.2/24\n' +
                   '    bond-mode active-backup\n' +
                   '    hwaddress 52:54:00:12:34:06\n' +
-                  '    bond-slaves none\n')
+                  '    bond-slaves none\n' +
+                  '\n' +
+                  'source /etc/network/interfaces.d/*.cfg\n')
         net_ifaces = net.render_interfaces(ns.network_state)
-        print("\n".join(sorted(ifaces.split('\n'))))
+        print("\n".join(list(map(str,
+                                 enumerate(sorted(ifaces.split('\n')))))))
         print("\n^^ LOCAL -- RENDER vv")
-        print("\n".join(sorted(net_ifaces.split('\n'))))
+        print("\n".join(list(map(str,
+                                 enumerate(sorted(net_ifaces.split('\n')))))))
         print(ns.network_state.get('interfaces'))
         self.assertEqual(sorted(ifaces.split('\n')),
                          sorted(net_ifaces.split('\n')))
