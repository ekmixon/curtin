from . import VMBaseClass
from .releases import base_vm_classes as relbase

import textwrap


class TestMdadmAbs(VMBaseClass):
    interactive = False
    extra_disks = []
    active_mdadm = "1"
    collect_scripts = [textwrap.dedent("""
        cd OUTPUT_COLLECT_D
        cat /etc/fstab > fstab
        mdadm --detail --scan > mdadm_status
        mdadm --detail --scan | grep -c ubuntu > mdadm_active1
        grep -c active /proc/mdstat > mdadm_active2
        ls /dev/disk/by-dname > ls_dname
        find /etc/network/interfaces.d > find_interfacesd
        """)]

    def test_mdadm_output_files_exist(self):
        self.output_files_exist(
            ["fstab", "mdadm_status", "mdadm_active1", "mdadm_active2",
             "ls_dname"])

    def test_mdadm_status(self):
        # ubuntu:<ID> is the name assigned to the md array
        self.check_file_regex("mdadm_status", r"ubuntu:[0-9]*")
        self.check_file_strippedline("mdadm_active1", self.active_mdadm)
        self.check_file_strippedline("mdadm_active2", self.active_mdadm)


class TestMdadmBcacheAbs(TestMdadmAbs):
    arch_skip = [
        "s390x",  # lp:1565029
        ]
    conf_file = "examples/tests/mdadm_bcache.yaml"
    disk_to_check = [('main_disk', 1),
                     ('main_disk', 2),
                     ('main_disk', 3),
                     ('main_disk', 4),
                     ('main_disk', 5),
                     ('main_disk', 6),
                     ('md0', 0),
                     ('cached_array', 0),
                     ('cached_array_2', 0)]
    extra_disks = ['4G', '4G']
    collect_scripts = TestMdadmAbs.collect_scripts + [textwrap.dedent("""
        cd OUTPUT_COLLECT_D
        bcache-super-show /dev/vda6 > bcache_super_vda6
        bcache-super-show /dev/vda7 > bcache_super_vda7
        bcache-super-show /dev/md0 > bcache_super_md0
        ls /sys/fs/bcache > bcache_ls
        cat /sys/block/bcache0/bcache/cache_mode > bcache_cache_mode
        cat /sys/block/bcache1/bcache/cache_mode >> bcache_cache_mode
        cat /sys/block/bcache2/bcache/cache_mode >> bcache_cache_mode
        cat /proc/mounts > proc_mounts
        find /etc/network/interfaces.d > find_interfacesd
        """)]
    fstab_expected = {
        '/dev/vda1': '/media/sda1',
        '/dev/vda7': '/boot',
        '/dev/bcache1': '/media/data',
        '/dev/bcache0': '/media/bcache_normal',
        '/dev/bcache2': '/media/bcachefoo_fulldiskascache_storage'
    }

    def test_bcache_output_files_exist(self):
        self.output_files_exist(["bcache_super_vda6",
                                 "bcache_super_vda7",
                                 "bcache_super_md0",
                                 "bcache_ls",
                                 "bcache_cache_mode"])

    def test_bcache_status(self):
        bcache_supers = [
            "bcache_super_vda6",
            "bcache_super_vda7",
            "bcache_super_md0",
        ]
        bcache_cset_uuid = None
        found = {}
        for bcache_super in bcache_supers:
            for line in self.load_collect_file(bcache_super).splitlines():
                if line != "" and line.split()[0] == "cset.uuid":
                    bcache_cset_uuid = line.split()[-1].rstrip()
                    if bcache_cset_uuid in found:
                        found[bcache_cset_uuid].append(bcache_super)
                    else:
                        found[bcache_cset_uuid] = [bcache_super]
            self.assertIsNotNone(bcache_cset_uuid)
            self.assertTrue(bcache_cset_uuid in
                            self.load_collect_file("bcache_ls").splitlines())

        # one cset.uuid for all devices
        self.assertEqual(len(found), 1)

        # three devices with same cset.uuid
        self.assertEqual(len(found[bcache_cset_uuid]), 3)

        # check the cset.uuid in the dict
        self.assertEqual(list(found.keys()).pop(),
                         bcache_cset_uuid)

    def test_bcache_cachemode(self):
        # definition is on order 0->back,1->through,2->around
        # but after reboot it can be anything since order is not guaranteed
        # until we find a way to redetect the order we just check that all
        # three are there
        self.check_file_regex("bcache_cache_mode", r"\[writeback\]")
        self.check_file_regex("bcache_cache_mode", r"\[writethrough\]")
        self.check_file_regex("bcache_cache_mode", r"\[writearound\]")


class TrustyTestMdadmBcache(relbase.trusty, TestMdadmBcacheAbs):
    __test__ = True

    # FIXME(LP: #1523037): dname does not work on trusty
    # when dname works on trusty, then we need to re-enable by removing line.
    def test_dname(self):
        print("test_dname does not work for Trusty")

    def test_ptable(self):
        print("test_ptable does not work for Trusty")


class TrustyHWEXTestMdadmBcache(relbase.trusty_hwe_x, TrustyTestMdadmBcache):
    __test__ = True


class WilyTestMdadmBcache(relbase.wily, TestMdadmBcacheAbs):
    # EOL - 2016-07-28
    __test__ = False


class XenialTestMdadmBcache(relbase.xenial, TestMdadmBcacheAbs):
    __test__ = True


class YakketyTestMdadmBcache(relbase.yakkety, TestMdadmBcacheAbs):
    __test__ = True


class ZestyTestMdadmBcache(relbase.zesty, TestMdadmBcacheAbs):
    __test__ = True


class TestMirrorbootAbs(TestMdadmAbs):
    # alternative config for more complex setup
    conf_file = "examples/tests/mirrorboot.yaml"
    # initialize secondary disk
    extra_disks = ['4G']
    disk_to_check = [('main_disk', 1),
                     ('main_disk', 2),
                     ('second_disk', 1),
                     ('md0', 0)]


class TrustyTestMirrorboot(relbase.trusty, TestMirrorbootAbs):
    __test__ = True

    # FIXME(LP: #1523037): dname does not work on trusty
    # when dname works on trusty, then we need to re-enable by removing line.
    def test_dname(self):
        print("test_dname does not work for Trusty")

    def test_ptable(self):
        print("test_ptable does not work for Trusty")


class TrustyHWEXTestMirrorboot(relbase.trusty_hwe_x, TrustyTestMirrorboot):
    # This tests kernel upgrade in target
    __test__ = True


class WilyTestMirrorboot(relbase.wily, TestMirrorbootAbs):
    # EOL - 2016-07-28
    __test__ = False


class XenialTestMirrorboot(relbase.xenial, TestMirrorbootAbs):
    __test__ = True


class YakketyTestMirrorboot(relbase.yakkety, TestMirrorbootAbs):
    __test__ = True


class ZestyTestMirrorboot(relbase.zesty, TestMirrorbootAbs):
    __test__ = True


class TestMirrorbootPartitionsAbs(TestMdadmAbs):
    # alternative config for more complex setup
    conf_file = "examples/tests/mirrorboot-msdos-partition.yaml"
    # initialize secondary disk
    extra_disks = ['10G']
    disk_to_check = [('main_disk', 1),
                     ('second_disk', 1),
                     ('md0', 2)]


class TrustyTestMirrorbootPartitions(relbase.trusty,
                                     TestMirrorbootPartitionsAbs):
    __test__ = True

    # FIXME(LP: #1523037): dname does not work on trusty
    # when dname works on trusty, then we need to re-enable by removing line.
    def test_dname(self):
        print("test_dname does not work for Trusty")

    def test_ptable(self):
        print("test_ptable does not work for Trusty")


class TrustyHWEXTestMirrorbootPartitions(relbase.trusty_hwe_x,
                                         TrustyTestMirrorbootPartitions):
    # This tests kernel upgrade in target
    __test__ = True


class XenialTestMirrorbootPartitions(relbase.xenial,
                                     TestMirrorbootPartitionsAbs):
    __test__ = True


class YakketyTestMirrorbootPartitions(relbase.yakkety,
                                      TestMirrorbootPartitionsAbs):
    __test__ = True


<<<<<<< HEAD
class TestMirrorbootPartitionsUEFIAbs(TestMdadmAbs):
    # alternative config for more complex setup
    conf_file = "examples/tests/mirrorboot-uefi.yaml"
    # initialize secondary disk
    extra_disks = ['200G']
    disk_to_check = [('main_disk', 1),
                     ('second_disk', 1),
                     ('md0', 2)]
    uefi = True


class TrustyTestMirrorbootPartitionsUEFI(relbase.trusty,
                                         TestMirrorbootPartitionsUEFIAbs):
    __test__ = True

    # FIXME(LP: #1523037): dname does not work on trusty
    # when dname works on trusty, then we need to re-enable by removing line.
    def test_dname(self):
        print("test_dname does not work for Trusty")

    def test_ptable(self):
        print("test_ptable does not work for Trusty")


class XenialTestMirrorbootPartitionsUEFI(relbase.xenial,
                                         TestMirrorbootPartitionsUEFIAbs):
=======
class ZestyTestMirrorbootPartitions(relbase.zesty,
                                    TestMirrorbootPartitionsAbs):
>>>>>>> 03012519
    __test__ = True


class TestRaid5bootAbs(TestMdadmAbs):
    # alternative config for more complex setup
    conf_file = "examples/tests/raid5boot.yaml"
    # initialize secondary disk
    extra_disks = ['4G', '4G']
    disk_to_check = [('main_disk', 1),
                     ('main_disk', 2),
                     ('second_disk', 1),
                     ('third_disk', 1),
                     ('md0', 0)]


class TrustyTestRaid5Boot(relbase.trusty, TestRaid5bootAbs):
    __test__ = True

    # FIXME(LP: #1523037): dname does not work on trusty
    # when dname works on trusty, then we need to re-enable by removing line.
    def test_dname(self):
        print("test_dname does not work for Trusty")

    def test_ptable(self):
        print("test_ptable does not work for Trusty")


class TrustyHWEXTestRaid5Boot(relbase.trusty_hwe_x, TrustyTestRaid5Boot):
    # This tests kernel upgrade in target
    __test__ = True


class WilyTestRaid5boot(relbase.wily, TestRaid5bootAbs):
    # EOL - 2016-07-28
    __test__ = False


class XenialTestRaid5boot(relbase.xenial, TestRaid5bootAbs):
    __test__ = True


class YakketyTestRaid5boot(relbase.yakkety, TestRaid5bootAbs):
    __test__ = True


class ZestyTestRaid5boot(relbase.zesty, TestRaid5bootAbs):
    __test__ = True


class TestRaid6bootAbs(TestMdadmAbs):
    # alternative config for more complex setup
    conf_file = "examples/tests/raid6boot.yaml"
    # initialize secondary disk
    extra_disks = ['4G', '4G', '4G']
    disk_to_check = [('main_disk', 1),
                     ('main_disk', 2),
                     ('second_disk', 1),
                     ('third_disk', 1),
                     ('fourth_disk', 1),
                     ('md0', 0)]
    collect_scripts = TestMdadmAbs.collect_scripts + [textwrap.dedent("""
        cd OUTPUT_COLLECT_D
        mdadm --detail --scan > mdadm_detail
        """)]

    def test_raid6_output_files_exist(self):
        self.output_files_exist(
            ["mdadm_detail"])

    def test_mdadm_custom_name(self):
        # the raid6boot.yaml sets this name, check if it was set
        self.check_file_regex("mdadm_detail", r"ubuntu:foobar")


class TrustyTestRaid6boot(relbase.trusty, TestRaid6bootAbs):
    __test__ = True

    # FIXME(LP: #1523037): dname does not work on trusty
    # when dname works on trusty, then we need to re-enable by removing line.
    def test_dname(self):
        print("test_dname does not work for Trusty")

    def test_ptable(self):
        print("test_ptable does not work for Trusty")


class TrustyHWEXTestRaid6boot(relbase.trusty_hwe_x, TrustyTestRaid6boot):
    __test__ = True


class WilyTestRaid6boot(relbase.wily, TestRaid6bootAbs):
    # EOL - 2016-07-28
    __test__ = False


class XenialTestRaid6boot(relbase.xenial, TestRaid6bootAbs):
    __test__ = True


class YakketyTestRaid6boot(relbase.yakkety, TestRaid6bootAbs):
    __test__ = True


class ZestyTestRaid6boot(relbase.zesty, TestRaid6bootAbs):
    __test__ = True


class TestRaid10bootAbs(TestMdadmAbs):
    # alternative config for more complex setup
    conf_file = "examples/tests/raid10boot.yaml"
    # initialize secondary disk
    extra_disks = ['4G', '4G', '4G']
    disk_to_check = [('main_disk', 1),
                     ('main_disk', 2),
                     ('second_disk', 1),
                     ('third_disk', 1),
                     ('fourth_disk', 1),
                     ('md0', 0)]


class TrustyTestRaid10boot(relbase.trusty, TestRaid10bootAbs):
    __test__ = True

    # FIXME(LP: #1523037): dname does not work on trusty
    # when dname works on trusty, then we need to re-enable by removing line.
    def test_dname(self):
        print("test_dname does not work for Trusty")

    def test_ptable(self):
        print("test_ptable does not work for Trusty")


class TrustyHWEXTestRaid10boot(relbase.trusty_hwe_x, TrustyTestRaid10boot):
    __test__ = True


class WilyTestRaid10boot(relbase.wily, TestRaid10bootAbs):
    # EOL - 2016-07-28
    __test__ = False


class XenialTestRaid10boot(relbase.xenial, TestRaid10bootAbs):
    __test__ = True


class YakketyTestRaid10boot(relbase.yakkety, TestRaid10bootAbs):
    __test__ = True


class ZestyTestRaid10boot(relbase.zesty, TestRaid10bootAbs):
    __test__ = True


class TestAllindataAbs(TestMdadmAbs):
    # more complex, needs more time
    # alternative config for more complex setup
    conf_file = "examples/tests/allindata.yaml"
    # we have to avoid a systemd hang due to the way it handles dmcrypt
    extra_kern_args = "--- luks=no"
    active_mdadm = "4"
    # initialize secondary disk
    extra_disks = ['5G', '5G', '5G']
    disk_to_check = [('main_disk', 1),
                     ('main_disk', 2),
                     ('main_disk', 3),
                     ('main_disk', 4),
                     ('main_disk', 5),
                     ('second_disk', 1),
                     ('second_disk', 2),
                     ('second_disk', 3),
                     ('second_disk', 4),
                     ('third_disk', 1),
                     ('third_disk', 2),
                     ('third_disk', 3),
                     ('third_disk', 4),
                     ('fourth_disk', 1),
                     ('fourth_disk', 2),
                     ('fourth_disk', 3),
                     ('fourth_disk', 4),
                     ('md0', 0),
                     ('md1', 0),
                     ('md2', 0),
                     ('md3', 0),
                     ('vg1-lv1', 0),
                     ('vg1-lv2', 0)]

    collect_scripts = TestMdadmAbs.collect_scripts + [textwrap.dedent("""
        cd OUTPUT_COLLECT_D
        pvdisplay -C --separator = -o vg_name,pv_name --noheadings > pvs
        lvdisplay -C --separator = -o lv_name,vg_name --noheadings > lvs
        cat /etc/crypttab > crypttab
        yes "testkey" | cryptsetup open /dev/vg1/lv3 dmcrypt0 --type luks
        ls -laF /dev/mapper/dmcrypt0 > mapper
        mkdir -p /tmp/xfstest
        mount /dev/mapper/dmcrypt0 /tmp/xfstest
        xfs_info /tmp/xfstest/ > xfs_info
        """)]
    fstab_expected = {
        '/dev/vg1/lv1': '/srv/data',
        '/dev/vg1/lv2': '/srv/backup',
    }

    def test_output_files_exist(self):
        self.output_files_exist(["pvs", "lvs", "crypttab", "mapper",
                                 "xfs_info"])

    def test_lvs(self):
        self.check_file_strippedline("lvs", "lv1=vg1")
        self.check_file_strippedline("lvs", "lv2=vg1")
        self.check_file_strippedline("lvs", "lv3=vg1")

    def test_pvs(self):
        self.check_file_strippedline("pvs", "vg1=/dev/md0")
        self.check_file_strippedline("pvs", "vg1=/dev/md1")
        self.check_file_strippedline("pvs", "vg1=/dev/md2")
        self.check_file_strippedline("pvs", "vg1=/dev/md3")

    def test_dmcrypt(self):
        self.check_file_regex("crypttab", r"dmcrypt0.*luks")
        self.check_file_regex("mapper", r"^lrwxrwxrwx.*/dev/mapper/dmcrypt0")
        self.check_file_regex("xfs_info", r"^meta-data=/dev/mapper/dmcrypt0")


class TrustyTestAllindata(relbase.trusty, TestAllindataAbs):
    __test__ = False  # luks=no does not disable mounting of device

    # FIXME(LP: #1523037): dname does not work on trusty
    # when dname works on trusty, then we need to re-enable by removing line.
    def test_dname(self):
        print("test_dname does not work for Trusty")

    def test_ptable(self):
        print("test_ptable does not work for Trusty")


class TrustyHWEXTestAllindata(relbase.trusty_hwe_x, TrustyTestAllindata):
    __test__ = False  # lukes=no does not disable mounting of device


class WilyTestAllindata(relbase.wily, TestAllindataAbs):
    # EOL - 2016-07-28
    __test__ = False


class XenialTestAllindata(relbase.xenial, TestAllindataAbs):
    __test__ = True


class YakketyTestAllindata(relbase.yakkety, TestAllindataAbs):
    __test__ = True


class ZestyTestAllindata(relbase.zesty, TestAllindataAbs):
    __test__ = True<|MERGE_RESOLUTION|>--- conflicted
+++ resolved
@@ -229,7 +229,11 @@
     __test__ = True
 
 
-<<<<<<< HEAD
+class ZestyTestMirrorbootPartitions(relbase.zesty,
+                                    TestMirrorbootPartitionsAbs):
+    __test__ = True
+
+
 class TestMirrorbootPartitionsUEFIAbs(TestMdadmAbs):
     # alternative config for more complex setup
     conf_file = "examples/tests/mirrorboot-uefi.yaml"
@@ -256,10 +260,6 @@
 
 class XenialTestMirrorbootPartitionsUEFI(relbase.xenial,
                                          TestMirrorbootPartitionsUEFIAbs):
-=======
-class ZestyTestMirrorbootPartitions(relbase.zesty,
-                                    TestMirrorbootPartitionsAbs):
->>>>>>> 03012519
     __test__ = True
 
 
