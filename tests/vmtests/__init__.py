import atexit
import datetime
import errno
import logging
import json
import os
import random
import re
import shutil
import subprocess
import tempfile
import textwrap
import time
import yaml
import curtin.net as curtin_net
import curtin.util as util
from curtin.block import iscsi

from .report_webhook_logger import CaptureReporting
from curtin.commands.install import INSTALL_PASS_MSG

from .image_sync import query as imagesync_query
from .image_sync import mirror as imagesync_mirror
from .image_sync import (IMAGE_SRC_URL, IMAGE_DIR, ITEM_NAME_FILTERS)
from .helpers import check_call, TimeoutExpired, ip_a_to_dict
from unittest import TestCase, SkipTest

try:
    IMAGES_TO_KEEP = int(os.environ.get("IMAGES_TO_KEEP", 1))
except ValueError:
    raise ValueError("IMAGES_TO_KEEP in environment was not an integer")

DEFAULT_SSTREAM_OPTS = [
    '--keyring=/usr/share/keyrings/ubuntu-cloudimage-keyring.gpg']

DEVNULL = open(os.devnull, 'w')
KEEP_DATA = {"pass": "none", "fail": "all"}
CURTIN_VMTEST_IMAGE_SYNC = os.environ.get("CURTIN_VMTEST_IMAGE_SYNC", "1")
IMAGE_SYNCS = []
TARGET_IMAGE_FORMAT = "raw"


DEFAULT_BRIDGE = os.environ.get("CURTIN_VMTEST_BRIDGE", "user")
OUTPUT_DISK_NAME = 'output_disk.img'
BOOT_TIMEOUT = int(os.environ.get("CURTIN_VMTEST_BOOT_TIMEOUT", 300))
INSTALL_TIMEOUT = int(os.environ.get("CURTIN_VMTEST_INSTALL_TIMEOUT", 3000))
REUSE_TOPDIR = bool(int(os.environ.get("CURTIN_VMTEST_REUSE_TOPDIR", 0)))

_TOPDIR = None

UC16_IMAGE = os.path.join(IMAGE_DIR,
                          'ubuntu-core-16/amd64/20170217/root-image.xz')


def remove_empty_dir(dirpath):
    if os.path.exists(dirpath):
        try:
            os.rmdir(dirpath)
        except OSError as e:
            if e.errno == errno.ENOTEMPTY:
                pass


def remove_dir(dirpath):
    if os.path.exists(dirpath):
        shutil.rmtree(dirpath)


def _topdir():
    global _TOPDIR
    if _TOPDIR:
        return _TOPDIR

    envname = 'CURTIN_VMTEST_TOPDIR'
    envdir = os.environ.get(envname)
    if envdir:
        if not os.path.exists(envdir):
            os.mkdir(envdir)
            _TOPDIR = envdir
        elif not os.path.isdir(envdir):
            raise ValueError("%s=%s exists but is not a directory" %
                             (envname, envdir))
        else:
            _TOPDIR = envdir
    else:
        tdir = os.environ.get('TMPDIR', '/tmp')
        for i in range(0, 10):
            try:
                ts = datetime.datetime.now().isoformat()
                # : in path give grief at least to tools/launch
                ts = ts.replace(":", "")
                outd = os.path.join(tdir, 'vmtest-{}'.format(ts))
                os.mkdir(outd)
                _TOPDIR = outd
                break
            except OSError as e:
                if e.errno != errno.EEXIST:
                    raise
                time.sleep(random.random()/10)

        if not _TOPDIR:
            raise Exception("Unable to initialize topdir in TMPDIR [%s]" %
                            tdir)

    atexit.register(remove_empty_dir, _TOPDIR)
    return _TOPDIR


def _initialize_logging():
    # Configure logging module to save output to disk and present it on
    # sys.stderr

    logger = logging.getLogger(__name__)
    logger.setLevel(logging.DEBUG)

    formatter = logging.Formatter(
        '%(asctime)s - %(name)s - %(levelname)s - %(message)s')

    envlog = os.environ.get('CURTIN_VMTEST_LOG')
    if envlog:
        logfile = envlog
    else:
        logfile = _topdir() + ".log"
    fh = logging.FileHandler(logfile, mode='w', encoding='utf-8')
    fh.setLevel(logging.DEBUG)
    fh.setFormatter(formatter)

    ch = logging.StreamHandler()
    ch.setLevel(logging.INFO)
    ch.setFormatter(formatter)

    logger.addHandler(fh)
    logger.addHandler(ch)

    logger.info("Logfile: %s .  Working dir: %s", logfile, _topdir())
    return logger


def get_env_var_bool(envname, default=False):
    """get a boolean environment variable.

    If environment variable is not set, use default.
    False values are case insensitive 'false', '0', ''."""
    if not isinstance(default, bool):
        raise ValueError("default '%s' for '%s' is not a boolean" %
                         (default, envname))
    val = os.environ.get(envname)
    if val is None:
        return default

    return val.lower() not in ("false", "0", "")


def sync_images(src_url, base_dir, filters, verbosity=0):
    # do a sync with provided filters

    # only sync once per set of filters.  global IMAGE_SYNCS manages that.
    global IMAGE_SYNCS
    sfilters = ','.join(sorted(filters))

    if sfilters in IMAGE_SYNCS:
        logger.debug("already synced for filters: %s", sfilters)
        return

    logger.info('Syncing images from %s with filters=%s', src_url, filters)
    imagesync_mirror(output_d=base_dir, source=src_url,
                     mirror_filters=filters,
                     max_items=IMAGES_TO_KEEP, verbosity=verbosity)

    IMAGE_SYNCS.append(sfilters)
    logger.debug("now done syncs: %s" % IMAGE_SYNCS)
    return


def get_images(src_url, local_d, distro, release, arch, krel=None, sync="1",
               ftypes=None):
    # ensure that the image items (roottar, kernel, initrd)
    # we need for release and arch are available in base_dir.
    #
    # returns ftype dictionary with path to each ftype as values
    # {ftype: item_url}
    if not ftypes:
        ftypes = {
            'vmtest.root-image': '',
            'vmtest.root-tgz': '',
            'boot-kernel': '',
            'boot-initrd': ''
        }
    elif isinstance(ftypes, (list, tuple)):
        ftypes = dict().fromkeys(ftypes, '')

    common_filters = ['release=%s' % release,
                      'arch=%s' % arch, 'os=%s' % distro]
    if krel:
        common_filters.append('krel=%s' % krel)
    filters = ['ftype~(%s)' % ("|".join(ftypes.keys()))] + common_filters

    if sync == "1":
        # sync with the default items + common filters to ensure we get
        # everything in one go.
        sync_filters = common_filters + ITEM_NAME_FILTERS
        logger.debug('Syncing images from %s with filters=%s', src_url,
                     sync_filters)
        imagesync_mirror(output_d=local_d, source=src_url,
                         mirror_filters=sync_filters,
                         max_items=IMAGES_TO_KEEP, verbosity=1)
    query_cmd = 'python3 tests/vmtests/image_sync.py'
    query_str = '%s query %s %s' % (query_cmd, local_d, ' '.join(filters))
    logger.debug('Query %s for image. %s', local_d, query_str)
    fail_msg = None

    try:
        results = imagesync_query(local_d, max_items=IMAGES_TO_KEEP,
                                  filter_list=filters)
        logger.debug("Query '%s' returned: %s", query_str, results)
        fail_msg = "Empty result returned."
    except Exception as e:
        logger.debug("Query '%s' failed: %s", query_str, e)
        results = None
        fail_msg = str(e)

    if not results and sync == "1":
        # try to fix this with a sync
        logger.info(fail_msg + "  Attempting to fix with an image sync. (%s)",
                    query_str)
        return get_images(src_url, local_d, distro, release, arch,
                          krel=krel, sync="1", ftypes=ftypes)
    elif not results:
        raise ValueError("Required images not found and "
                         "syncing disabled:\n%s" % query_str)

    missing = []
    found = sorted(f.get('ftype') for f in results)
    for ftype in ftypes.keys():
        if ftype not in found:
            raise ValueError("Expected ftype '{}' but not in results"
                             .format(ftype))
    for item in results:
        ftypes[item['ftype']] = item['item_url']
        last_item = item

    missing = [(ftype, path) for ftype, path in ftypes.items()
               if not os.path.exists(path)]

    if len(missing):
        raise ValueError("missing files for ftypes: %s" % missing)

    # trusty amd64/hwe-p 20150101
    version_info = ('%(release)s %(arch)s/%(subarch)s %(version_name)s' %
                    last_item)

    return version_info, ftypes


class TempDir(object):
    boot = None
    collect = None
    disks = None
    install = None
    logs = None
    output_disk = None

    def __init__(self, name, user_data):
        self.restored = REUSE_TOPDIR
        # Create tmpdir
        self.tmpdir = os.path.join(_topdir(), name)

        # make subdirs
        self.collect = os.path.join(self.tmpdir, "collect")
        self.install = os.path.join(self.tmpdir, "install")
        self.boot = os.path.join(self.tmpdir, "boot")
        self.logs = os.path.join(self.tmpdir, "logs")
        self.disks = os.path.join(self.tmpdir, "disks")

        self.dirs = (self.collect, self.install, self.boot, self.logs,
                     self.disks)

        self.success_file = os.path.join(self.logs, "success")
        self.errors_file = os.path.join(self.logs, "errors.json")
        self.target_disk = os.path.join(self.disks, "install_disk.img")
        self.seed_disk = os.path.join(self.boot, "seed.img")
        self.output_disk = os.path.join(self.boot, OUTPUT_DISK_NAME)

        if self.restored:
            if os.path.exists(self.tmpdir):
                logger.info('Reusing existing TempDir: %s', self.tmpdir)
                return
            else:
                raise ValueError("REUSE_TOPDIR set, but TempDir not found:"
                                 " %s" % self.tmpdir)

        os.mkdir(self.tmpdir)
        for d in self.dirs:
            os.mkdir(d)

        # write cloud-init for installed system
        meta_data_file = os.path.join(self.install, "meta-data")
        with open(meta_data_file, "w") as fp:
            fp.write("instance-id: inst-123\n")
        user_data_file = os.path.join(self.install, "user-data")
        with open(user_data_file, "w") as fp:
            fp.write(user_data)

        # create target disk
        logger.debug('Creating target disk')
        subprocess.check_call(["qemu-img", "create", "-f", TARGET_IMAGE_FORMAT,
                              self.target_disk, "10G"],
                              stdout=DEVNULL, stderr=subprocess.STDOUT)

        # create seed.img for installed system's cloud init
        logger.debug('Creating seed disk')
        subprocess.check_call(["cloud-localds", self.seed_disk,
                              user_data_file, meta_data_file],
                              stdout=DEVNULL, stderr=subprocess.STDOUT)

        # create output disk, mount ro
        logger.debug('Creating output disk')
        subprocess.check_call(["qemu-img", "create", "-f", TARGET_IMAGE_FORMAT,
                              self.output_disk, "10M"],
                              stdout=DEVNULL, stderr=subprocess.STDOUT)
        subprocess.check_call(["mkfs.ext2", "-F", self.output_disk],
                              stdout=DEVNULL, stderr=subprocess.STDOUT)

    def collect_output(self):
        logger.debug('extracting output disk')
        subprocess.check_call(['tar', '-C', self.collect, '-xf',
                               self.output_disk],
                              stdout=DEVNULL, stderr=subprocess.STDOUT)
        # make sure collect output dir is usable by non-root
        subprocess.check_call(['chmod', '-R', 'u+rwX', self.collect],
                              stdout=DEVNULL, stderr=subprocess.STDOUT)


class VMBaseClass(TestCase):
    __test__ = False
    arch_skip = []
    boot_timeout = BOOT_TIMEOUT
    collect_scripts = []
    conf_file = "examples/tests/basic.yaml"
    nr_cpus = None
    dirty_disks = False
    dirty_disk_config = "examples/tests/dirty_disks_config.yaml"
    disk_block_size = 512
    disk_driver = 'virtio-blk'
    disk_to_check = {}
    extra_disks = []
    extra_kern_args = None
    fstab_expected = {}
    boot_cloudconf = None
    install_timeout = INSTALL_TIMEOUT
    interactive = False
    multipath = False
    multipath_num_paths = 2
    nvme_disks = []
    iscsi_disks = []
    recorded_errors = 0
    recorded_failures = 0
    uefi = False
    proxy = None

    # these get set from base_vm_classes
    release = None
    arch = None
    krel = None
    distro = None
    target_distro = None
    target_release = None
    target_krel = None
    target_ftype = "vmtest.root-tgz"

    def shortDescription(self):
        return None

    @classmethod
    def collect_output(cls):
        cls.td.collect_output()

    @classmethod
    def get_test_files(cls):
        # get local absolute filesystem paths for each of the needed file types
        img_verstr, ftypes = get_images(
            IMAGE_SRC_URL, IMAGE_DIR, cls.distro, cls.release, cls.arch,
            krel=cls.krel if cls.krel else cls.release,
            sync=CURTIN_VMTEST_IMAGE_SYNC,
            ftypes=('boot-initrd', 'boot-kernel', 'vmtest.root-image'))
        logger.debug("Install Image %s\n, ftypes: %s\n", img_verstr, ftypes)
        logger.info("Install Image: %s", img_verstr)
        if not cls.target_krel and cls.krel:
            cls.target_krel = cls.krel

        # get local absolute filesystem paths for the OS tarball to be
        # installed
        if cls.target_ftype == "vmtest.root-tgz":
            img_verstr, found = get_images(
                IMAGE_SRC_URL, IMAGE_DIR,
                cls.target_distro if cls.target_distro else cls.distro,
                cls.target_release if cls.target_release else cls.release,
                cls.arch, krel=cls.target_krel, sync=CURTIN_VMTEST_IMAGE_SYNC,
                ftypes=('vmtest.root-tgz',))
            logger.debug("Target Tarball %s\n, ftypes: %s\n",
                         img_verstr, found)
            logger.info("Target Tarball: %s", img_verstr)
        else:
            logger.info('get-testfiles UC16 hack!')
            found = {'root-image.xz': UC16_IMAGE}
        ftypes.update(found)
        return ftypes

    @classmethod
    def build_iscsi_disks(cls):
        cls._iscsi_disks = list()
        disks = []
        if len(cls.iscsi_disks) == 0:
            return disks

        portal = os.environ.get("CURTIN_VMTEST_ISCSI_PORTAL", False)
        if not portal:
            raise SkipTest("No iSCSI portal specified in the "
                           "environment (CURTIN_VMTEST_ISCSI_PORTAL). "
                           "Skipping iSCSI tests.")

        # note that TGT_IPC_SOCKET also needs to be set for
        # successful communication

        try:
            cls.tgtd_ip, cls.tgtd_port = \
                iscsi.assert_valid_iscsi_portal(portal)
        except ValueError as e:
            raise ValueError("CURTIN_VMTEST_ISCSI_PORTAL is invalid: %s", e)

        # copy testcase YAML to a temporary file in order to replace
        # placeholders
        temp_yaml = tempfile.NamedTemporaryFile(prefix=cls.td.tmpdir + '/',
                                                mode='w+t', delete=False)
        logger.debug("iSCSI YAML is at %s" % temp_yaml.name)
        shutil.copyfile(cls.conf_file, temp_yaml.name)
        cls.conf_file = temp_yaml.name

        # we implicitly assume testcase YAML is in the same order as
        # iscsi_disks in the testcase
        # path:size:block_size:serial=,port=,cport=
        for (disk_no, disk_dict) in enumerate(cls.iscsi_disks):
            try:
                disk_sz = disk_dict['size']
            except KeyError:
                raise ValueError('No size specified for iSCSI disk')
            try:
                disk_user, disk_password = disk_dict['auth'].split(':')
                if len(disk_user) == 0 and len(disk_password) > 0:
                    raise ValueError('Specifying iSCSI target password '
                                     'without user is invalid')
            except KeyError:
                disk_user = ''
                disk_password = ''

            try:
                disk_iuser, disk_ipassword = disk_dict['iauth'].split(':')
                if len(disk_iuser) == 0 and len(disk_ipassword) > 0:
                    raise ValueError('Specifying iSCSI initiator password '
                                     'without user is invalid')
            except KeyError:
                disk_iuser = ''
                disk_ipassword = ''

            uuid, _ = util.subp(['uuidgen'], capture=True,
                                decode='replace')
            uuid = uuid.rstrip()
            target = 'curtin-%s' % uuid
            cls._iscsi_disks.append(target)
            dpath = os.path.join(cls.td.disks, '%s.img' % (target))
            iscsi_disk = '{}:{}:iscsi:{}:{}:{}:{}:{}:{}'.format(
                dpath, disk_sz, cls.disk_block_size, target,
                disk_user, disk_password, disk_iuser, disk_ipassword)
            disks.extend(['--disk', iscsi_disk])

            # replace next __RFC4173__ placeholder in YAML
            with tempfile.NamedTemporaryFile(mode='w+t') as temp_yaml:
                shutil.copyfile(cls.conf_file, temp_yaml.name)
                with open(cls.conf_file, 'w+t') as conf:
                    replaced = False
                    for line in temp_yaml:
                        if not replaced and '__RFC4173__' in line:
                            actual_rfc4173 = ''
                            if len(disk_user) > 0:
                                actual_rfc4173 += '%s:%s' % (disk_user,
                                                             disk_password)
                            if len(disk_iuser) > 0:
                                # empty target user/password
                                if len(actual_rfc4173) == 0:
                                    actual_rfc4173 += ':'
                                actual_rfc4173 += ':%s:%s' % (disk_iuser,
                                                              disk_ipassword)
                            # any auth specified?
                            if len(actual_rfc4173) > 0:
                                actual_rfc4173 += '@'
                            # assumes LUN 1
                            actual_rfc4173 += '%s::%s:1:%s' % (
                                              cls.tgtd_ip,
                                              cls.tgtd_port, target)
                            line = line.replace('__RFC4173__', actual_rfc4173)
                            replaced = True
                        conf.write(line)
        return disks

    @classmethod
    def skip_by_date(cls, clsname, release, bugnum, fixby, removeby):
        if datetime.date.today() < datetime.date(*fixby):
            raise SkipTest(
                "LP: #%s not expected to be fixed in %s yet" % (bugnum,
                                                                release))
        if datetime.date.today() > datetime.date(*removeby):
            raise RuntimeError(
                "Please remove the LP: #%s workaround in %s",
                bugnum, clsname)

    @classmethod
    def get_config_smp(cls):
        """Get number of cpus to use for guest"""

        nr_cpus = None
        if cls.nr_cpus:
            nr_cpus = cls.nr_cpus
            logger.debug('Setting cpus from class value: %s', nr_cpus)

        env_cpus = os.environ.get("CURTIN_VMTEST_NR_CPUS", None)
        if env_cpus:
            nr_cpus = env_cpus
            logger.debug('Setting cpus from '
                         ' env["CURTIN_VMTEST_NR_CPUS"] value: %s', nr_cpus)
        if not nr_cpus:
            nr_cpus = 1
            logger.debug('Setting cpus to default value: %s', nr_cpus)

        return str(nr_cpus)

    @classmethod
    def setUpClass(cls):
        # check if we should skip due to host arch
        if cls.arch in cls.arch_skip:
            reason = "{} is not supported on arch {}".format(cls.__name__,
                                                             cls.arch)
            raise SkipTest(reason)

        setup_start = time.time()
        logger.info('Starting setup for testclass: {}'.format(cls.__name__))
        # set up tempdir
        cls.td = TempDir(
            name=cls.__name__,
            user_data=generate_user_data(collect_scripts=cls.collect_scripts,
                                         boot_cloudconf=cls.boot_cloudconf))
        logger.info('Using tempdir: %s', cls.td.tmpdir)
        cls.install_log = os.path.join(cls.td.logs, 'install-serial.log')
        cls.boot_log = os.path.join(cls.td.logs, 'boot-serial.log')
        logger.debug('Install console log: {}'.format(cls.install_log))
        logger.debug('Boot console log: {}'.format(cls.boot_log))

        # if interactive, launch qemu without 'background & wait'
        if cls.interactive:
            dowait = "--no-dowait"
        else:
            dowait = "--dowait"

        # create launch cmd
        cmd = ["tools/launch", "--arch=" + cls.arch, "-v", dowait,
               "--smp=" + cls.get_config_smp()]
        if not cls.interactive:
            cmd.extend(["--silent", "--power=off"])

        cmd.extend(["--serial-log=" + cls.install_log])

        if cls.extra_kern_args:
            cmd.extend(["--append=" + cls.extra_kern_args])

        # publish the root tarball
        ftypes = cls.get_test_files()
        install_src = "PUBURL/" + os.path.basename(ftypes[cls.target_ftype])
        if cls.target_ftype == 'vmtest.root-tgz':
            cmd.append("--publish=%s" % ftypes['vmtest.root-tgz'])
        else:
            cmd.append("--publish=%s::dd-xz" % ftypes[cls.target_ftype])
        logger.info("Publishing src as %s", cmd[-1])

        # check for network configuration
        cls.network_state = curtin_net.parse_net_config(cls.conf_file)
        logger.debug("Network state: {}".format(cls.network_state))

        # build -n arg list with macaddrs from net_config physical config
        macs = []
        interfaces = {}
        if cls.network_state:
            interfaces = cls.network_state.get('interfaces')
        for ifname in interfaces:
            logger.debug("Interface name: {}".format(ifname))
            iface = interfaces.get(ifname)
            hwaddr = iface.get('mac_address')
            if hwaddr:
                macs.append(hwaddr)
        netdevs = []
        if len(macs) > 0:
            for mac in macs:
                netdevs.extend(["--netdev=" + DEFAULT_BRIDGE +
                                ",mac={}".format(mac)])
        else:
            netdevs.extend(["--netdev=" + DEFAULT_BRIDGE])

        # build disk arguments
        disks = []
        sc = util.load_file(cls.conf_file)
        storage_config = yaml.load(sc).get('storage', {}).get('config', {})
        cls.disk_wwns = ["wwn=%s" % x.get('wwn') for x in storage_config
                         if 'wwn' in x]
        cls.disk_serials = ["serial=%s" % x.get('serial')
                            for x in storage_config if 'serial' in x]

        target_disk = "{}:{}:{}:{}:".format(cls.td.target_disk,
                                            "",
                                            cls.disk_driver,
                                            cls.disk_block_size)
        if len(cls.disk_wwns):
            target_disk += cls.disk_wwns[0]

        if len(cls.disk_serials):
            target_disk += cls.disk_serials[0]

        disks.extend(['--disk', target_disk])

        # --disk source:size:driver:block_size:devopts
        for (disk_no, disk_sz) in enumerate(cls.extra_disks):
            dpath = os.path.join(cls.td.disks, 'extra_disk_%d.img' % disk_no)
            extra_disk = '{}:{}:{}:{}:'.format(dpath, disk_sz,
                                               cls.disk_driver,
                                               cls.disk_block_size)
            if len(cls.disk_wwns):
                w_index = disk_no + 1
                if w_index < len(cls.disk_wwns):
                    extra_disk += cls.disk_wwns[w_index]

            if len(cls.disk_serials):
                w_index = disk_no + 1
                if w_index < len(cls.disk_serials):
                    extra_disk += cls.disk_serials[w_index]

            disks.extend(['--disk', extra_disk])

        # build nvme disk args if needed
        for (disk_no, disk_sz) in enumerate(cls.nvme_disks):
            dpath = os.path.join(cls.td.disks, 'nvme_disk_%d.img' % disk_no)
            nvme_disk = '{}:{}:nvme:{}:{}'.format(dpath, disk_sz,
                                                  cls.disk_block_size,
                                                  "serial=nvme-%d" % disk_no)
            disks.extend(['--disk', nvme_disk])

        # build iscsi disk args if needed
        disks.extend(cls.build_iscsi_disks())

        # proxy config
        configs = [cls.conf_file]
        cls.proxy = get_apt_proxy()
        if cls.proxy is not None and not cls.td.restored:
            proxy_config = os.path.join(cls.td.install, 'proxy.cfg')
            if not os.path.exists(proxy_config):
                with open(proxy_config, "w") as fp:
                    fp.write(json.dumps({'apt_proxy': cls.proxy}) + "\n")
            configs.append(proxy_config)

        uefi_flags = []
        if cls.uefi:
            logger.debug("Testcase requested launching with UEFI")
            nvram = os.path.join(cls.td.disks, "ovmf_vars.fd")
            uefi_flags = ["--uefi-nvram=%s" % nvram]

            # always attempt to update target nvram (via grub)
            grub_config = os.path.join(cls.td.install, 'grub.cfg')
            if not os.path.exists(grub_config):
                with open(grub_config, "w") as fp:
                    fp.write(json.dumps({'grub': {'update_nvram': True}}))
            configs.append(grub_config)

        if cls.dirty_disks and storage_config:
            logger.debug("Injecting early_command to dirty storage devices")
            configs.append(cls.dirty_disk_config)

        excfg = os.environ.get("CURTIN_VMTEST_EXTRA_CONFIG", False)
        if excfg:
            configs.append(excfg)
            logger.debug('Added extra config {}'.format(excfg))

        if cls.multipath:
            disks = disks * cls.multipath_num_paths

        # set reporting logger
        cls.reporting_log = os.path.join(cls.td.logs, 'webhooks-events.json')
        reporting_logger = CaptureReporting(cls.reporting_log)

        # write reporting config
        reporting_config = os.path.join(cls.td.install, 'reporting.cfg')
        localhost_url = ('http://' + get_lan_ip() +
                         ':{:d}/'.format(reporting_logger.port))
        if not os.path.exists(reporting_config) and not cls.td.restored:
            with open(reporting_config, 'w') as fp:
                fp.write(json.dumps({
                    'install': {
                        'log_file': '/tmp/install.log',
                        'post_files': ['/tmp/install.log'],
                    },
                    'reporting': {
                        'maas': {
                            'level': 'DEBUG',
                            'type': 'webhook',
                            'endpoint': localhost_url,
                        },
                    },
                }))
        configs.append(reporting_config)

        cmd.extend(uefi_flags + netdevs + disks +
                   [ftypes['vmtest.root-image'], "--kernel=%s" %
                       ftypes['boot-kernel'], "--initrd=%s" %
                    ftypes['boot-initrd'], "--", "curtin", "-vv", "install"] +
                   ["--config=%s" % f for f in configs] +
                   [install_src])

        # don't run the vm stages if we're just re-running testcases on output
        if cls.td.restored:
            logger.info('Using existing outputdata, skipping install/boot')
            return

        # run vm with installer
        lout_path = os.path.join(cls.td.logs, "install-launch.log")
        logger.info('Running curtin installer: {}'.format(cls.install_log))
        try:
            with open(lout_path, "wb") as fpout:
                with reporting_logger:
                    cls.boot_system(cmd, timeout=cls.install_timeout,
                                    console_log=cls.install_log,
                                    proc_out=fpout, purpose="install")
        except TimeoutExpired:
            logger.error('Curtin installer failed with timeout')
            cls.tearDownClass()
            raise
        finally:
            if os.path.exists(cls.install_log):
                with open(cls.install_log, 'rb') as lfh:
                    content = lfh.read().decode('utf-8', errors='replace')
                logger.debug('install serial console output:\n%s', content)
            else:
                logger.warn("Boot for install did not produce a console log.")

        logger.debug('')
        try:
            if os.path.exists(cls.install_log):
                with open(cls.install_log, 'rb') as lfh:
                    install_log = lfh.read().decode('utf-8', errors='replace')
                errmsg, errors = check_install_log(install_log)
                if errmsg:
                    logger.error('Found error: ' + errmsg)
                    for e in errors:
                        logger.error('Context:\n' + e)
                    raise Exception(cls.__name__ + ":" + errmsg +
                                    '\n'.join(errors))
                else:
                    logger.info('Install OK')
            else:
                logger.info('Install Failed')
                raise Exception("No install log was produced")
        except Exception:
            cls.tearDownClass()
            raise

        # create --disk params for nvme disks
        bsize_args = "logical_block_size={}".format(cls.disk_block_size)
        bsize_args += ",physical_block_size={}".format(cls.disk_block_size)
        bsize_args += ",min_io_size={}".format(cls.disk_block_size)

        target_disks = []
        for (disk_no, disk) in enumerate([cls.td.target_disk]):
            disk = '--disk={},driver={},format={},{}'.format(
                disk, cls.disk_driver, TARGET_IMAGE_FORMAT, bsize_args)
            if len(cls.disk_wwns):
                disk += ",%s" % cls.disk_wwns[0]
            if len(cls.disk_serials):
                disk += ",%s" % cls.disk_serials[0]

            target_disks.extend([disk])

        extra_disks = []
        for (disk_no, disk_sz) in enumerate(cls.extra_disks):
            dpath = os.path.join(cls.td.disks, 'extra_disk_%d.img' % disk_no)
            disk = '--disk={},driver={},format={},{}'.format(
                dpath, cls.disk_driver, TARGET_IMAGE_FORMAT, bsize_args)
            if len(cls.disk_wwns):
                w_index = disk_no + 1
                if w_index < len(cls.disk_wwns):
                    disk += ",%s" % cls.disk_wwns[w_index]

            if len(cls.disk_serials):
                w_index = disk_no + 1
                if w_index < len(cls.disk_serials):
                    disk += ",%s" % cls.disk_serials[w_index]

            extra_disks.extend([disk])

        nvme_disks = []
        disk_driver = 'nvme'
        for (disk_no, disk_sz) in enumerate(cls.nvme_disks):
            dpath = os.path.join(cls.td.disks, 'nvme_disk_%d.img' % disk_no)
            disk = '--disk={},driver={},format={},{}'.format(
                dpath, disk_driver, TARGET_IMAGE_FORMAT, bsize_args)
            nvme_disks.extend([disk])

        # unlike NVMe disks, we do not want to configure the iSCSI disks
        # via KVM, which would use qemu's iSCSI target layer.

        if cls.multipath:
            target_disks = target_disks * cls.multipath_num_paths
            extra_disks = extra_disks * cls.multipath_num_paths
            nvme_disks = nvme_disks * cls.multipath_num_paths

        # output disk is always virtio-blk, with serial of output_disk.img
        output_disk = '--disk={},driver={},format={},{},{}'.format(
            cls.td.output_disk, 'virtio-blk',
            TARGET_IMAGE_FORMAT, bsize_args,
            'serial=%s' % os.path.basename(cls.td.output_disk))
        target_disks.extend([output_disk])

        # create xkvm cmd
        cmd = (["tools/xkvm", "-v", dowait] +
               uefi_flags + netdevs +
               target_disks + extra_disks + nvme_disks +
               ["--", "-drive",
                "file=%s,if=virtio,media=cdrom" % cls.td.seed_disk,
                "-smp",  cls.get_config_smp(),
                "-m", "1024"])

        if not cls.interactive:
            if cls.arch == 's390x':
                cmd.extend([
                    "-nographic", "-nodefaults", "-chardev",
                    "file,path=%s,id=charconsole0" % cls.boot_log,
                    "-device",
                    "sclpconsole,chardev=charconsole0,id=console0"])
            else:
                cmd.extend(["-nographic", "-serial", "file:" + cls.boot_log])

        # run vm with installed system, fail if timeout expires
        try:
            logger.info('Booting target image: {}'.format(cls.boot_log))
            logger.debug('{}'.format(" ".join(cmd)))
            xout_path = os.path.join(cls.td.logs, "boot-xkvm.log")
            with open(xout_path, "wb") as fpout:
                cls.boot_system(cmd, console_log=cls.boot_log, proc_out=fpout,
                                timeout=cls.boot_timeout, purpose="first_boot")
        except Exception as e:
            logger.error('Booting after install failed: %s', e)
            cls.tearDownClass()
            raise e
        finally:
            if os.path.exists(cls.boot_log):
                with open(cls.boot_log, 'rb') as lfh:
                    content = lfh.read().decode('utf-8', errors='replace')
                logger.debug('boot serial console output:\n%s', content)
            else:
                    logger.warn("Booting after install not produce"
                                " a console log.")

        # mount output disk
        try:
            cls.collect_output()
        except Exception as e:
            cls.tearDownClass()
            raise

        # capture curtin install log and webhook timings
        util.subp(["tools/curtin-log-print", "--dumpfiles", cls.td.logs,
                   cls.reporting_log], capture=True)

        logger.info(
            "%s: setUpClass finished. took %.02f seconds. Running testcases.",
            cls.__name__, time.time() - setup_start)

    @classmethod
    def cleanIscsiState(cls, result, keep_pass, keep_fail):
        if result:
            keep = keep_pass
        else:
            keep = keep_fail

        if 'disks' in keep or (len(keep) == 1 and keep[0] == 'all'):
            logger.info('Not removing iSCSI disks from tgt, they will '
                        'need to be removed manually.')
        else:
            for target in cls._iscsi_disks:
                logger.debug('Removing iSCSI target %s', target)
                tgtadm_out, _ = util.subp(
                    ['tgtadm', '--lld=iscsi', '--mode=target', '--op=show'],
                    capture=True)

                # match target name to TID, e.g.:
                # Target 4: curtin-59b5507d-1a6d-4b15-beda-3484f2a7d399
                tid = None
                for line in tgtadm_out.splitlines():
                    # new target stanza
                    m = re.match(r'Target (\d+): (\S+)', line)
                    if m and target in m.group(2):
                        tid = m.group(1)
                        break

                if tid:
                    util.subp(['tgtadm', '--lld=iscsi', '--mode=target',
                               '--tid=%s' % tid, '--op=delete'])
                else:
                    logger.warn('Unable to determine target ID for '
                                'target %s. It will need to be manually '
                                'removed.', target)

    @classmethod
    def tearDownClass(cls):
        success = False
        sfile = os.path.exists(cls.td.success_file)
        efile = os.path.exists(cls.td.errors_file)
        if not (sfile or efile):
            logger.warn("class %s had no status.  Possibly no tests run.",
                        cls.__name__)
        elif (sfile and efile):
            logger.warn("class %s had success and fail.", cls.__name__)
        elif sfile:
            success = True

        clean_working_dir(cls.td.tmpdir, success,
                          keep_pass=KEEP_DATA['pass'],
                          keep_fail=KEEP_DATA['fail'])

        cls.cleanIscsiState(success,
                            keep_pass=KEEP_DATA['pass'],
                            keep_fail=KEEP_DATA['fail'])

    @classmethod
    def expected_interfaces(cls):
        expected = []
        interfaces = {}
        if cls.network_state:
            interfaces = cls.network_state.get('interfaces')
        # handle interface aliases when subnets have multiple entries
        for iface in interfaces.values():
            subnets = iface.get('subnets', {})
            if subnets:
                for index, subnet in zip(range(0, len(subnets)), subnets):
                    if index == 0:
                        expected.append(iface)
                    else:
                        expected.append("{}:{}".format(iface, index))
            else:
                expected.append(iface)
        return expected

    @classmethod
    def parse_deb_config(cls, path):
        return curtin_net.parse_deb_config(path)

    @classmethod
    def get_network_state(cls):
        return cls.network_state

    @classmethod
    def get_expected_etc_network_interfaces(cls):
        return curtin_net.render_interfaces(cls.network_state)

    @classmethod
    def get_expected_etc_resolvconf(cls):
        ifaces = {}
        eni = curtin_net.render_interfaces(cls.network_state)
        curtin_net.parse_deb_config_data(ifaces, eni, None, None)
        return ifaces

    @classmethod
    def boot_system(cls, cmd, console_log, proc_out, timeout, purpose):
        # this is separated for easy override in Psuedo classes
        def myboot():
            check_call(cmd, timeout=timeout, stdout=proc_out,
                       stderr=subprocess.STDOUT)
            return True

        return boot_log_wrap(cls.__name__, myboot, cmd, console_log, timeout,
                             purpose)

    @classmethod
    def collect_path(cls, path):
        # return a full path to the collected file
        # prepending ./ makes '/root/file' or 'root/file' work as expected.
        return os.path.normpath(os.path.join(cls.td.collect, "./" + path))

    # Misc functions that are useful for many tests
    def output_files_exist(self, files):
<<<<<<< HEAD
        for f in files:
            fpath = os.path.join(self.td.collect, f)
            logger.debug('checking file %s', fpath)
            print('checking file %s', fpath)
            self.assertTrue(os.path.exists(fpath))
=======
        logger.debug('checking files exist: %s', files)
        results = {f: os.path.exists(os.path.join(self.td.collect, f))
                   for f in files}
        logger.debug('results: %s', results)
        self.assertTrue(False not in results.values(),
                        msg="expected collected files do not exist.")
>>>>>>> 7ae2b170

    def output_files_dont_exist(self, files):
        logger.debug('checking files dont exist: %s', files)
        results = {f: os.path.exists(os.path.join(self.td.collect, f))
                   for f in files}
        logger.debug('results: %s', results)
        self.assertTrue(True not in results.values(),
                        msg="Collected files exist that should not.")

    def load_collect_file(self, filename, mode="r"):
        with open(self.collect_path(filename), mode) as fp:
            return fp.read()

    def load_log_file(self, filename):
        with open(filename, 'rb') as fp:
            return fp.read().decode('utf-8', errors='replace')

    def get_install_log_curtin_version(self):
        # curtin: Installation started. (%s)
        startre = re.compile(
            r'curtin: Installation started.[^(]*\((?P<version>[^)]*)\).*')
        version = None
        for line in self.load_log_file(self.install_log).splitlines():
            vermatch = startre.search(line)
            if vermatch:
                version = vermatch.group('version')
                break
        return version

    def get_curtin_version(self):
        curtin_exe = os.environ.get('CURTIN_VMTEST_CURTIN_EXE', 'bin/curtin')
        # use shell=True to allow for CURTIN_VMTEST_CURTIN_EXE to have
        # spaces in it ("lxc exec container curtin").  That could cause
        # issues for non shell-friendly chars.
        vercmd = ' '.join([curtin_exe, "version"])
        out, _err = util.subp(vercmd, shell=True, capture=True)
        return out.strip()

    def check_file_strippedline(self, filename, search):
        lines = self.load_collect_file(filename).splitlines()
        self.assertIn(search, [i.strip() for i in lines])

    def check_file_regex(self, filename, regex):
        self.assertRegex(self.load_collect_file(filename), regex)

    # To get rid of deprecation warning in python 3.
    def assertRegex(self, s, r):
        try:
            # Python 3.
            super(VMBaseClass, self).assertRegex(s, r)
        except AttributeError:
            # Python 2.
            self.assertRegexpMatches(s, r)

    def get_blkid_data(self, blkid_file):
        data = self.load_collect_file(blkid_file)
        ret = {}
        for line in data.splitlines():
            if line == "":
                continue
            val = line.split('=')
            ret[val[0]] = val[1]
        return ret

    def test_fstab(self):
        if self.fstab_expected is None:
            return
        path = self.collect_path("fstab")
        if not os.path.exists(path):
            return
        fstab_entry = None
        for line in util.load_file(path).splitlines():
            for device, mntpoint in self.fstab_expected.items():
                    if device in line:
                        fstab_entry = line
                        self.assertIsNotNone(fstab_entry)
                        self.assertEqual(fstab_entry.split(' ')[1],
                                         mntpoint)

    def test_dname(self):
        if self.disk_to_check is None:
            return
        path = self.collect_path("ls_dname")
        if not os.path.exists(path):
            return
        contents = util.load_file(path)
        for diskname, part in self.disk_to_check:
            if part is not 0:
                link = diskname + "-part" + str(part)
                self.assertIn(link, contents)
            self.assertIn(diskname, contents)

    def test_reporting_data(self):
        with open(self.reporting_log, 'r') as fp:
            data = json.load(fp)
        self.assertTrue(len(data) > 0)
        first_event = data[0]
        self.assertEqual(first_event['event_type'], 'start')
        next_event = data[1]
        # make sure we don't have that timestamp bug
        self.assertNotEqual(first_event['timestamp'], next_event['timestamp'])
        final_event = data[-1]
        self.assertEqual(final_event['event_type'], 'finish')
        self.assertEqual(final_event['name'], 'cmd-install')
        # check for install log
        [events_with_files] = [ev for ev in data if 'files' in ev]
        self.assertIn('files',  events_with_files)
        [files] = events_with_files.get('files', [])
        self.assertIn('path', files)
        self.assertEqual('/tmp/install.log', files.get('path', ''))

    def test_interfacesd_eth0_removed(self):
        """ Check that curtin has removed /etc/network/interfaces.d/eth0.cfg
            by examining the output of a find /etc/network > find_interfaces.d
        """
        interfacesd = self.load_collect_file("find_interfacesd")
        self.assertNotIn("/etc/network/interfaces.d/eth0.cfg",
                         interfacesd.split("\n"))

    def run(self, result):
        super(VMBaseClass, self).run(result)
        self.record_result(result)

    def record_result(self, result):
        # record the result of this test to the class log dir
        # 'passed' gets False on failure, None (not set) on success.
        passed = result.test.passed in (True, None)
        all_good = passed and not os.path.exists(self.td.errors_file)

        if all_good:
            with open(self.td.success_file, "w") as fp:
                fp.write("all good\n")

        if not passed:
            data = {'errors': 1}
            if os.path.exists(self.td.success_file):
                os.unlink(self.td.success_file)
            if os.path.exists(self.td.errors_file):
                with open(self.td.errors_file, "r") as fp:
                    data = json.loads(fp.read())
                data['errors'] += 1

            with open(self.td.errors_file, "w") as fp:
                fp.write(json.dumps(data, indent=2, sort_keys=True,
                                    separators=(',', ': ')) + "\n")


class PsuedoVMBaseClass(VMBaseClass):
    # This mimics much of the VMBaseClass just with faster setUpClass
    # The tests here will fail only if CURTIN_VMTEST_DEBUG_ALLOW_FAIL
    # is set to a true value.  This allows the code to mostly run
    # during a 'make vmtest' (keeping it running) but not to break test.
    #
    # boot_timeouts is a dict of {'purpose': 'mesg'}
    # boot_results controls what happens when boot_system is called
    # a dictionary with key of the 'purpose'
    # inside each dictionary:
    #   timeout_msg: a message for a TimeoutException to raise.
    #   timeout: the value to pass as timeout to exception
    #   exit: the exit value of a CalledProcessError to raise
    #   console_log: what to write into the console log for that boot
    boot_results = {
        'install': {'timeout': 0, 'exit': 0},
        'first_boot': {'timeout': 0, 'exit': 0},
    }
    console_log_pass = '\n'.join([
        'Psuedo console log', INSTALL_PASS_MSG])
    allow_test_fails = get_env_var_bool('CURTIN_VMTEST_DEBUG_ALLOW_FAIL',
                                        False)

    @classmethod
    def collect_output(cls):
        logger.debug('Psuedo extracting output disk')
        with open(cls.collect_path("fstab"), "w") as fp:
            fp.write('\n'.join(("# psuedo fstab",
                                "LABEL=root / ext4 defaults 0 1")))

        logger.debug('Psudeo webhooks-events.json')
        webhooks = os.path.join(cls.td.logs, 'webhooks-events.json')
        with open(webhooks, "w") as fp:
            fp.write('[]')

    @classmethod
    def get_test_files(cls):
        """Return tuple of version info, and paths for root image,
           kernel, initrd, tarball."""

        def get_psuedo_path(name):
            return os.path.join(IMAGE_DIR, cls.release, cls.arch, name)

        return {
            'vmtest.root-image': get_psuedo_path('psuedo-root-image'),
            'boot-kernel': get_psuedo_path('psuedo-kernel'),
            'boot-initrd': get_psuedo_path('psuedo-initrd'),
            'vmtest.root-tgz': get_psuedo_path('psuedo-root-tgz')
        }

    @classmethod
    def boot_system(cls, cmd, console_log, proc_out, timeout, purpose):
        # this is separated for easy override in Psuedo classes
        data = {'timeout_msg': None, 'timeout': 0,
                'exit': 0, 'log': cls.console_log_pass}
        data.update(cls.boot_results.get(purpose, {}))

        def myboot():
            with open(console_log, "w") as fpout:
                fpout.write(data['log'])

            if data['timeout_msg']:
                raise TimeoutExpired(data['timeout_msg'],
                                     timeout=data['timeout'])

            if data['exit'] != 0:
                raise subprocess.CalledProcessError(cmd=cmd,
                                                    returncode=data['exit'])
            return True

        return boot_log_wrap(cls.__name__, myboot, cmd, console_log, timeout,
                             purpose)

    def test_fstab(self):
        pass

    def test_dname(self):
        pass

    def test_interfacesd_eth0_removed(self):
        pass

    def test_reporting_data(self):
        pass

    def _maybe_raise(self, exc):
        if self.allow_test_fails:
            raise exc


def find_error_context(err_match, contents, nrchars=200):
    context_start = err_match.start() - nrchars
    context_end = err_match.end() + nrchars
    # extract contents, split into lines, drop the first and last partials
    # recombine and return
    return "\n".join(contents[context_start:context_end].splitlines()[1:-1])


def check_install_log(install_log):
    # look if install is OK via curtin 'Installation ok"
    # if we dont find that, scan for known error messages and report
    # if we don't see any errors, fail with general error
    errors = []
    errmsg = None

    # regexps expected in curtin output
    install_pass = INSTALL_PASS_MSG
    install_fail = "({})".format("|".join([
                   'Installation\ failed',
                   'ImportError: No module named.*',
                   'Unexpected error while running command',
                   'E: Unable to locate package.*',
                   'Traceback.*most recent call last.*:']))

    install_is_ok = re.findall(install_pass, install_log)
    # always scan for errors
    found_errors = re.finditer(install_fail, install_log)
    if len(install_is_ok) == 0:
        errmsg = ('Failed to verify Installation is OK')

    for e in found_errors:
        errors.append(find_error_context(e, install_log))
        errmsg = ('Errors during curtin installer')

    return errmsg, errors


def get_apt_proxy():
    # get setting for proxy. should have same result as in tools/launch
    apt_proxy = os.environ.get('apt_proxy')
    if apt_proxy:
        return apt_proxy

    get_apt_config = textwrap.dedent("""
        command -v apt-config >/dev/null 2>&1
        out=$(apt-config shell x Acquire::HTTP::Proxy)
        out=$(sh -c 'eval $1 && echo $x' -- "$out")
        [ -n "$out" ]
        echo "$out"
    """)

    try:
        out = subprocess.check_output(['sh', '-c', get_apt_config])
        if isinstance(out, bytes):
            out = out.decode()
        out = out.rstrip()
        return out
    except subprocess.CalledProcessError:
        pass

    return None


def generate_user_data(collect_scripts=None, apt_proxy=None,
                       boot_cloudconf=None):
    # this returns the user data for the *booted* system
    # its a cloud-config-archive type, which is
    # just a list of parts.  the 'x-shellscript' parts
    # will be executed in the order they're put in
    if collect_scripts is None:
        collect_scripts = []
    parts = []
    base_cloudconfig = {
        'password': 'passw0rd',
        'chpasswd': {'expire': False},
        'power_state': {'mode': 'poweroff'},
        'network': {'config': 'disabled'},
    }

    ssh_keys, _err = util.subp(['tools/ssh-keys-list', 'cloud-config'],
                               capture=True)
    # precises' cloud-init version has limited support for cloud-config-archive
    # and expects cloud-config pieces to be appendable to a single file and
    # yaml.load()'able.  Resolve this by using yaml.dump() when generating
    # a list of parts
    parts = [{'type': 'text/cloud-config',
              'content': yaml.dump(base_cloudconfig, indent=1)},
             {'type': 'text/cloud-config', 'content': ssh_keys}]

    if boot_cloudconf is not None:
        parts.append({'type': 'text/cloud-config', 'content':
                      yaml.dump(boot_cloudconf, indent=1)})

    output_dir = '/mnt/output'
    output_dir_macro = 'OUTPUT_COLLECT_D'
    output_device = '/dev/disk/by-id/virtio-%s' % OUTPUT_DISK_NAME

    collect_prep = textwrap.dedent("mkdir -p " + output_dir)
    collect_post = textwrap.dedent(
        'tar -C "%s" -cf "%s" .' % (output_dir, output_device))

    # copy /root for curtin config and install.log
    copy_rootdir = textwrap.dedent("cp -a /root " + output_dir)

    # failsafe poweroff runs on precise and centos only, where power_state does
    # not exist.
    failsafe_poweroff = textwrap.dedent("""#!/bin/sh -x
        [ -e /etc/centos-release -o -e /etc/redhat-release ] &&
            { shutdown -P now "Shutting down on centos"; }
        if grep -i -q precise /etc/os-release; then
            shutdown -P now "Shutting down on precise";
        fi
        exit 0;
        """)

    scripts = ([collect_prep] + [copy_rootdir] + collect_scripts +
               [collect_post] + [failsafe_poweroff])

    for part in scripts:
        if not part.startswith("#!"):
            part = "#!/bin/sh -x\n" + part
        part = part.replace(output_dir_macro, output_dir)
        logger.debug('Cloud config archive content (pre-json):' + part)
        parts.append({'content': part, 'type': 'text/x-shellscript'})
    return '#cloud-config-archive\n' + json.dumps(parts, indent=1)


def clean_working_dir(tdir, result, keep_pass, keep_fail):
    if result:
        keep = keep_pass
    else:
        keep = keep_fail

    # result, keep-mode
    rkm = 'result=%s keep=%s' % ('pass' if result else 'fail', keep)

    if len(keep) == 1 and keep[0] == "all":
        logger.debug('Keeping tmpdir %s [%s]', tdir, rkm)
    elif len(keep) == 1 and keep[0] == "none":
        logger.debug('Removing tmpdir %s [%s]', tdir, rkm)
        shutil.rmtree(tdir)
    else:
        to_clean = [d for d in os.listdir(tdir) if d not in keep]
        logger.debug('Pruning dirs in %s [%s]: %s',
                     tdir, rkm, ','.join(to_clean))
        for d in to_clean:
            cpath = os.path.join(tdir, d)
            if os.path.isdir(cpath):
                shutil.rmtree(os.path.join(tdir, d))
            else:
                os.unlink(cpath)

    return


def apply_keep_settings(success=None, fail=None):
    data = {}
    flist = (
        (success, "CURTIN_VMTEST_KEEP_DATA_PASS", "pass", "none"),
        (fail, "CURTIN_VMTEST_KEEP_DATA_FAIL", "fail", "all"),
    )

    allowed = ("boot", "collect", "disks", "install", "logs", "none", "all")
    for val, ename, dname, default in flist:
        if val is None:
            val = os.environ.get(ename, default)
        toks = val.split(",")
        for name in toks:
            if name not in allowed:
                raise ValueError("'%s' had invalid token '%s'" % (ename, name))
        data[dname] = toks

    global KEEP_DATA
    KEEP_DATA.update(data)


def boot_log_wrap(name, func, cmd, console_log, timeout, purpose):
    logger.debug("%s[%s]: booting with timeout=%s log=%s cmd: %s",
                 name, purpose, timeout, console_log, ' '.join(cmd))
    ret = None
    start = time.time()
    try:
        ret = func()
    finally:
        end = time.time()
        logger.info("%s[%s]: boot took %.02f seconds. returned %s",
                    name, purpose, end - start, ret)
    return ret


def get_lan_ip():
    (out, _) = util.subp(['ip', 'a'], capture=True)
    info = ip_a_to_dict(out)
    (routes, _) = util.subp(['route', '-n'], capture=True)
    gwdevs = [route.split()[-1] for route in routes.splitlines()
              if route.startswith('0.0.0.0') and 'UG' in route]
    if len(gwdevs) > 0:
        dev = gwdevs.pop()
        addr = info[dev].get('inet4')[0].get('address')
    else:
        raise OSError('could not get local ip address')
    return addr


apply_keep_settings()
logger = _initialize_logging()<|MERGE_RESOLUTION|>--- conflicted
+++ resolved
@@ -991,20 +991,12 @@
 
     # Misc functions that are useful for many tests
     def output_files_exist(self, files):
-<<<<<<< HEAD
-        for f in files:
-            fpath = os.path.join(self.td.collect, f)
-            logger.debug('checking file %s', fpath)
-            print('checking file %s', fpath)
-            self.assertTrue(os.path.exists(fpath))
-=======
         logger.debug('checking files exist: %s', files)
         results = {f: os.path.exists(os.path.join(self.td.collect, f))
                    for f in files}
         logger.debug('results: %s', results)
         self.assertTrue(False not in results.values(),
                         msg="expected collected files do not exist.")
->>>>>>> 7ae2b170
 
     def output_files_dont_exist(self, files):
         logger.debug('checking files dont exist: %s', files)
