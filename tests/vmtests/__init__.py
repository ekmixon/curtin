import atexit
import datetime
import errno
import logging
import json
import os
import random
import re
import shutil
import subprocess
import textwrap
import time
import yaml
import curtin.net as curtin_net
import curtin.util as util

from curtin.commands.install import INSTALL_PASS_MSG

from .image_sync import query as imagesync_query
from .image_sync import mirror as imagesync_mirror
from .image_sync import (IMAGE_SRC_URL, IMAGE_DIR, ITEM_NAME_FILTERS)
from .helpers import check_call, TimeoutExpired
from unittest import TestCase, SkipTest

try:
    IMAGES_TO_KEEP = int(os.environ.get("IMAGES_TO_KEEP", 1))
except ValueError:
    raise ValueError("IMAGES_TO_KEEP in environment was not an integer")

DEFAULT_SSTREAM_OPTS = [
    '--keyring=/usr/share/keyrings/ubuntu-cloudimage-keyring.gpg']

DEVNULL = open(os.devnull, 'w')
KEEP_DATA = {"pass": "none", "fail": "all"}
CURTIN_VMTEST_IMAGE_SYNC = os.environ.get("CURTIN_VMTEST_IMAGE_SYNC", True)
IMAGE_SYNCS = []
TARGET_IMAGE_FORMAT = "raw"


DEFAULT_BRIDGE = os.environ.get("CURTIN_VMTEST_BRIDGE", "user")
OUTPUT_DISK_NAME = 'output_disk.img'
BOOT_TIMEOUT = int(os.environ.get("CURTIN_VMTEST_BOOT_TIMEOUT", 300))
INSTALL_TIMEOUT = int(os.environ.get("CURTIN_VMTEST_INSTALL_TIMEOUT", 3000))

_TOPDIR = None


def remove_empty_dir(dirpath):
    if os.path.exists(dirpath):
        try:
            os.rmdir(dirpath)
        except OSError as e:
            if e.errno == errno.ENOTEMPTY:
                pass


def remove_dir(dirpath):
    if os.path.exists(dirpath):
        shutil.rmtree(dirpath)


def _topdir():
    global _TOPDIR
    if _TOPDIR:
        return _TOPDIR

    envname = 'CURTIN_VMTEST_TOPDIR'
    envdir = os.environ.get(envname)
    if envdir:
        if not os.path.exists(envdir):
            os.mkdir(envdir)
            _TOPDIR = envdir
        elif not os.path.isdir(envdir):
            raise ValueError("%s=%s exists but is not a directory" %
                             (envname, envdir))
        else:
            _TOPDIR = envdir
    else:
        tdir = os.environ.get('TMPDIR', '/tmp')
        for i in range(0, 10):
            try:
                ts = datetime.datetime.now().isoformat()
                # : in path give grief at least to tools/launch
                ts = ts.replace(":", "")
                outd = os.path.join(tdir, 'vmtest-{}'.format(ts))
                os.mkdir(outd)
                _TOPDIR = outd
                break
            except OSError as e:
                if e.errno != errno.EEXIST:
                    raise
                time.sleep(random.random()/10)

        if not _TOPDIR:
            raise Exception("Unable to initialize topdir in TMPDIR [%s]" %
                            tdir)

    atexit.register(remove_empty_dir, _TOPDIR)
    return _TOPDIR


def _initialize_logging():
    # Configure logging module to save output to disk and present it on
    # sys.stderr

    logger = logging.getLogger(__name__)
    logger.setLevel(logging.DEBUG)

    formatter = logging.Formatter(
        '%(asctime)s - %(name)s - %(levelname)s - %(message)s')

    envlog = os.environ.get('CURTIN_VMTEST_LOG')
    if envlog:
        logfile = envlog
    else:
        logfile = _topdir() + ".log"
    fh = logging.FileHandler(logfile, mode='w', encoding='utf-8')
    fh.setLevel(logging.DEBUG)
    fh.setFormatter(formatter)

    ch = logging.StreamHandler()
    ch.setLevel(logging.INFO)
    ch.setFormatter(formatter)

    logger.addHandler(fh)
    logger.addHandler(ch)

    logger.info("Logfile: %s .  Working dir: %s", logfile, _topdir())
    return logger


def get_env_var_bool(envname, default=False):
    """get a boolean environment variable.

    If environment variable is not set, use default.
    False values are case insensitive 'false', '0', ''."""
    if not isinstance(default, bool):
        raise ValueError("default '%s' for '%s' is not a boolean" %
                         (default, envname))
    val = os.environ.get(envname)
    if val is None:
        return default

    return val.lower() not in ("false", "0", "")


def sync_images(src_url, base_dir, filters, verbosity=0):
    # do a sync with provided filters

    # only sync once per set of filters.  global IMAGE_SYNCS manages that.
    global IMAGE_SYNCS
    sfilters = ','.join(sorted(filters))

    if sfilters in IMAGE_SYNCS:
        logger.debug("already synced for filters: %s", sfilters)
        return

    logger.info('Syncing images from %s with filters=%s', src_url, filters)
    imagesync_mirror(output_d=base_dir, source=src_url,
                     mirror_filters=filters,
                     max_items=IMAGES_TO_KEEP, verbosity=verbosity)

    IMAGE_SYNCS.append(sfilters)
    logger.debug("now done syncs: %s" % IMAGE_SYNCS)
    return


<<<<<<< HEAD
def get_images(src_url, local_d, distro, release, arch, krel=None,
               sync="on_missing", ftypes=None):
=======
def get_images(src_url, local_d, distro, release, arch, krel=None, sync=True,
               ftypes=None):
>>>>>>> f131e0a2
    # ensure that the image items (roottar, kernel, initrd)
    # we need for release and arch are available in base_dir.
    #
    # returns ftype dictionary with path to each ftype as values
    # {ftype: item_url}
    if not ftypes:
        ftypes = {
            'vmtest.root-image': '',
            'vmtest.root-tgz': '',
            'boot-kernel': '',
            'boot-initrd': ''
        }
    elif isinstance(ftypes, (list, tuple)):
        ftypes = dict().fromkeys(ftypes, '')

    common_filters = ['release=%s' % release,
                      'arch=%s' % arch, 'os=%s' % distro]
    if krel:
        common_filters.append('krel=%s' % krel)
    filters = ['ftype~(%s)' % ("|".join(ftypes.keys()))] + common_filters

<<<<<<< HEAD
    # sync when true, missing items will be sycned unless sync=False
    if sync is True:
        logger.info('Syncing images from %s with filters=%s', src_url, filters)
=======
    if util.is_true(sync):
        # sync with the default items + common filters to ensure we get
        # everything in one go.
        sync_filters = common_filters + ITEM_NAME_FILTERS
        logger.info('Syncing images from %s with filters=%s', src_url,
                    sync_filters)
>>>>>>> f131e0a2
        imagesync_mirror(output_d=local_d, source=src_url,
                         mirror_filters=sync_filters,
                         max_items=IMAGES_TO_KEEP, verbosity=1)
    else:
        logger.info('Image sync disabled, sync=%s', sync)
        logger.info('env var CURTIN_VMTEST_IMAGE_SYNC=%s',
                    CURTIN_VMTEST_IMAGE_SYNC)

    query_cmd = 'python3 tests/vmtests/image_sync.py'
    query_str = '%s query %s %s' % (query_cmd, local_d, ' '.join(filters))
    logger.debug('Query %s for image. %s', local_d, query_str)
    fail_msg = None

    try:
        results = imagesync_query(local_d, max_items=IMAGES_TO_KEEP,
                                  filter_list=filters)
        logger.debug("Query '%s' returned: %s", query_str, results)
        fail_msg = "Empty result returned."
    except Exception as e:
        logger.debug("Query '%s' failed: %s", query_str, e)
        results = None
        fail_msg = str(e)

<<<<<<< HEAD
    if not results and sync in ['on_missing', True]:
=======
    if not results and util.is_true(sync):
>>>>>>> f131e0a2
        # try to fix this with a sync
        logger.info(fail_msg + "  Attempting to fix with an image sync. (%s)",
                    query_str)
        return get_images(src_url, local_d, distro, release, arch,
                          krel=krel, sync=True, ftypes=ftypes)
    elif not results:
        raise ValueError("Required images not found and "
                         "syncing disabled:\n%s" % query_str)

    missing = []
    found = sorted(f.get('ftype') for f in results)
    for ftype in ftypes.keys():
        if ftype not in found:
            raise ValueError("Expected ftype '{}' but not in results"
                             .format(ftype))
    for item in results:
        ftypes[item['ftype']] = item['item_url']
        last_item = item

    missing = [(ftype, path) for ftype, path in ftypes.items()
               if not os.path.exists(path)]

    if len(missing):
        raise ValueError("missing files for ftypes: %s" % missing)

    # trusty amd64/hwe-p 20150101
    version_info = ('%(release)s %(arch)s/%(subarch)s %(version_name)s' %
                    last_item)

    return version_info, ftypes


class TempDir(object):
    boot = None
    collect = None
    disks = None
    install = None
    logs = None
    output_disk = None

    def __init__(self, name, user_data):
        # Create tmpdir
        self.tmpdir = os.path.join(_topdir(), name)
        try:
            os.mkdir(self.tmpdir)
        except OSError as e:
            if e.errno == errno.EEXIST:
                raise ValueError("name '%s' already exists in %s" %
                                 (name, _topdir))
            else:
                raise e

        # make subdirs
        self.collect = os.path.join(self.tmpdir, "collect")
        self.install = os.path.join(self.tmpdir, "install")
        self.boot = os.path.join(self.tmpdir, "boot")
        self.logs = os.path.join(self.tmpdir, "logs")
        self.disks = os.path.join(self.tmpdir, "disks")

        self.dirs = (self.collect, self.install, self.boot, self.logs,
                     self.disks)
        for d in self.dirs:
            os.mkdir(d)

        self.success_file = os.path.join(self.logs, "success")
        self.errors_file = os.path.join(self.logs, "errors.json")

        # write cloud-init for installed system
        meta_data_file = os.path.join(self.install, "meta-data")
        with open(meta_data_file, "w") as fp:
            fp.write("instance-id: inst-123\n")
        user_data_file = os.path.join(self.install, "user-data")
        with open(user_data_file, "w") as fp:
            fp.write(user_data)

        # create target disk
        logger.debug('Creating target disk')
        self.target_disk = os.path.join(self.disks, "install_disk.img")
        subprocess.check_call(["qemu-img", "create", "-f", TARGET_IMAGE_FORMAT,
                              self.target_disk, "10G"],
                              stdout=DEVNULL, stderr=subprocess.STDOUT)

        # create seed.img for installed system's cloud init
        logger.debug('Creating seed disk')
        self.seed_disk = os.path.join(self.boot, "seed.img")
        subprocess.check_call(["cloud-localds", self.seed_disk,
                              user_data_file, meta_data_file],
                              stdout=DEVNULL, stderr=subprocess.STDOUT)

        # create output disk, mount ro
        logger.debug('Creating output disk')
        self.output_disk = os.path.join(self.boot, OUTPUT_DISK_NAME)
        subprocess.check_call(["qemu-img", "create", "-f", TARGET_IMAGE_FORMAT,
                              self.output_disk, "10M"],
                              stdout=DEVNULL, stderr=subprocess.STDOUT)
        subprocess.check_call(["mkfs.ext2", "-F", self.output_disk],
                              stdout=DEVNULL, stderr=subprocess.STDOUT)

    def collect_output(self):
        logger.debug('extracting output disk')
        subprocess.check_call(['tar', '-C', self.collect, '-xf',
                               self.output_disk],
                              stdout=DEVNULL, stderr=subprocess.STDOUT)


class VMBaseClass(TestCase):
    __test__ = False
    arch_skip = []
    boot_timeout = BOOT_TIMEOUT
    collect_scripts = []
    conf_file = "examples/tests/basic.yaml"
    disk_block_size = 512
    disk_driver = 'virtio-blk'
    disk_to_check = {}
    extra_disks = []
    extra_kern_args = None
    fstab_expected = {}
    boot_cloudconf = None
    install_timeout = INSTALL_TIMEOUT
    interactive = False
    multipath = False
    multipath_num_paths = 2
    nvme_disks = []
    recorded_errors = 0
    recorded_failures = 0
    uefi = False
    proxy = None

    # these get set from base_vm_classes
    release = None
    arch = None
    krel = None
    distro = None
    target_distro = None
    target_release = None
    target_krel = None

    @classmethod
    def get_test_files(cls):
        # get local absolute filesystem paths for each of the needed file types
        img_verstr, ftypes = get_images(
            IMAGE_SRC_URL, IMAGE_DIR, cls.distro, cls.release, cls.arch,
            krel=cls.krel if cls.krel else cls.release,
            sync=CURTIN_VMTEST_IMAGE_SYNC,
            ftypes=('boot-initrd', 'boot-kernel', 'vmtest.root-image'))
        logger.debug("Install Image %s\n, ftypes: %s\n", img_verstr, ftypes)
        logger.info("Install Image: %s", img_verstr)
        if not cls.target_krel and cls.krel:
            cls.target_krel = cls.krel

        # get local absoluate filesystem paths for the OS tarball to be
        # installed
        img_verstr, found = get_images(
            IMAGE_SRC_URL, IMAGE_DIR,
            cls.target_distro if cls.target_distro else cls.distro,
            cls.target_release if cls.target_release else cls.release,
            cls.arch, krel=cls.target_krel, sync=CURTIN_VMTEST_IMAGE_SYNC,
            ftypes=('vmtest.root-tgz',))
        logger.debug("Target Tarball %s\n, ftypes: %s\n", img_verstr, found)
        logger.info("Target Tarball: %s", img_verstr)
        ftypes.update(found)
        return ftypes

    @classmethod
    def setUpClass(cls):
        # check if we should skip due to host arch
        if cls.arch in cls.arch_skip:
            reason = "{} is not supported on arch {}".format(cls.__name__,
                                                             cls.arch)
            raise SkipTest(reason)

        setup_start = time.time()
        logger.info('Starting setup for testclass: {}'.format(cls.__name__))
        # set up tempdir
        cls.td = TempDir(
            name=cls.__name__,
            user_data=generate_user_data(collect_scripts=cls.collect_scripts,
                                         boot_cloudconf=cls.boot_cloudconf))
        logger.info('Using tempdir: %s', cls.td.tmpdir)
        cls.install_log = os.path.join(cls.td.logs, 'install-serial.log')
        cls.boot_log = os.path.join(cls.td.logs, 'boot-serial.log')
        logger.debug('Install console log: {}'.format(cls.install_log))
        logger.debug('Boot console log: {}'.format(cls.boot_log))
        ftypes = cls.get_test_files()

        # if interactive, launch qemu without 'background & wait'
        if cls.interactive:
            dowait = "--no-dowait"
        else:
            dowait = "--dowait"

        # create launch cmd
        cmd = ["tools/launch", "--arch=" + cls.arch, "-v", dowait]
        if not cls.interactive:
            cmd.extend(["--silent", "--power=off"])

        cmd.extend(["--serial-log=" + cls.install_log])

        if cls.extra_kern_args:
            cmd.extend(["--append=" + cls.extra_kern_args])

        # publish the root tarball
        install_src = "PUBURL/" + os.path.basename(ftypes['vmtest.root-tgz'])
        cmd.append("--publish=%s" % ftypes['vmtest.root-tgz'])

        # check for network configuration
        cls.network_state = curtin_net.parse_net_config(cls.conf_file)
        logger.debug("Network state: {}".format(cls.network_state))

        # build -n arg list with macaddrs from net_config physical config
        macs = []
        interfaces = {}
        if cls.network_state:
            interfaces = cls.network_state.get('interfaces')
        for ifname in interfaces:
            logger.debug("Interface name: {}".format(ifname))
            iface = interfaces.get(ifname)
            hwaddr = iface.get('mac_address')
            if hwaddr:
                macs.append(hwaddr)
        netdevs = []
        if len(macs) > 0:
            for mac in macs:
                netdevs.extend(["--netdev=" + DEFAULT_BRIDGE +
                                ",mac={}".format(mac)])
        else:
            netdevs.extend(["--netdev=" + DEFAULT_BRIDGE])

        # build disk arguments
        disks = []
        sc = util.load_file(cls.conf_file)
        storage_config = yaml.load(sc).get('storage', {}).get('config', {})
        cls.disk_wwns = ["wwn=%s" % x.get('wwn') for x in storage_config
                         if 'wwn' in x]
        cls.disk_serials = ["serial=%s" % x.get('serial')
                            for x in storage_config if 'serial' in x]

        target_disk = "{}:{}:{}:{}:".format(cls.td.target_disk,
                                            "",
                                            cls.disk_driver,
                                            cls.disk_block_size)
        if len(cls.disk_wwns):
            target_disk += cls.disk_wwns[0]

        if len(cls.disk_serials):
            target_disk += cls.disk_serials[0]

        disks.extend(['--disk', target_disk])

        # --disk source:size:driver:block_size:devopts
        for (disk_no, disk_sz) in enumerate(cls.extra_disks):
            dpath = os.path.join(cls.td.disks, 'extra_disk_%d.img' % disk_no)
            extra_disk = '{}:{}:{}:{}:'.format(dpath, disk_sz,
                                               cls.disk_driver,
                                               cls.disk_block_size)
            if len(cls.disk_wwns):
                w_index = disk_no + 1
                if w_index < len(cls.disk_wwns):
                    extra_disk += cls.disk_wwns[w_index]

            if len(cls.disk_serials):
                w_index = disk_no + 1
                if w_index < len(cls.disk_serials):
                    extra_disk += cls.disk_serials[w_index]

            disks.extend(['--disk', extra_disk])

        # build nvme disk args if needed
        for (disk_no, disk_sz) in enumerate(cls.nvme_disks):
            dpath = os.path.join(cls.td.disks, 'nvme_disk_%d.img' % disk_no)
            nvme_disk = '{}:{}:nvme:{}:{}'.format(dpath, disk_sz,
                                                  cls.disk_block_size,
                                                  "serial=nvme-%d" % disk_no)
            disks.extend(['--disk', nvme_disk])

        # proxy config
        configs = [cls.conf_file]
        cls.proxy = get_apt_proxy()
        if cls.proxy is not None:
            proxy_config = os.path.join(cls.td.install, 'proxy.cfg')
            with open(proxy_config, "w") as fp:
                fp.write(json.dumps({'apt_proxy': cls.proxy}) + "\n")
            configs.append(proxy_config)

        uefi_flags = []
        if cls.uefi:
            logger.debug("Testcase requested launching with UEFI")
            nvram = os.path.join(cls.td.disks, "ovmf_vars.fd")
            uefi_flags = ["--uefi-nvram=%s" % nvram]

            # always attempt to update target nvram (via grub)
            grub_config = os.path.join(cls.td.install, 'grub.cfg')
            with open(grub_config, "w") as fp:
                fp.write(json.dumps({'grub': {'update_nvram': True}}))
            configs.append(grub_config)

        if cls.multipath:
            disks = disks * cls.multipath_num_paths

        cmd.extend(uefi_flags + netdevs + disks +
                   [ftypes['vmtest.root-image'], "--kernel=%s" %
                       ftypes['boot-kernel'], "--initrd=%s" %
                    ftypes['boot-initrd'], "--", "curtin", "-vv", "install"] +
                   ["--config=%s" % f for f in configs] +
                   [install_src])

        # run vm with installer
        lout_path = os.path.join(cls.td.logs, "install-launch.log")
        logger.info('Running curtin installer: {}'.format(cls.install_log))
        try:
            with open(lout_path, "wb") as fpout:
                cls.boot_system(cmd, timeout=cls.install_timeout,
                                console_log=cls.install_log, proc_out=fpout,
                                purpose="install")
        except TimeoutExpired:
            logger.error('Curtin installer failed with timeout')
            cls.tearDownClass()
            raise
        finally:
            if os.path.exists(cls.install_log):
                with open(cls.install_log, 'rb') as lfh:
                    content = lfh.read().decode('utf-8', errors='replace')
                logger.debug('install serial console output:\n%s', content)
            else:
                logger.warn("Boot for install did not produce a console log.")

        logger.debug('')
        try:
            if os.path.exists(cls.install_log):
                with open(cls.install_log, 'rb') as lfh:
                    install_log = lfh.read().decode('utf-8', errors='replace')
                errmsg, errors = check_install_log(install_log)
                if errmsg:
                    for e in errors:
                        logger.error(e)
                    logger.error(errmsg)
                    raise Exception(cls.__name__ + ":" + errmsg)
                else:
                    logger.info('Install OK')
            else:
                logger.info('Install Failed')
                raise Exception("No install log was produced")
        except:
            cls.tearDownClass()
            raise

        # create --disk params for nvme disks
        bsize_args = "logical_block_size={}".format(cls.disk_block_size)
        bsize_args += ",physical_block_size={}".format(cls.disk_block_size)
        bsize_args += ",min_io_size={}".format(cls.disk_block_size)

        target_disks = []
        for (disk_no, disk) in enumerate([cls.td.target_disk]):
            disk = '--disk={},driver={},format={},{}'.format(
                disk, cls.disk_driver, TARGET_IMAGE_FORMAT, bsize_args)
            if len(cls.disk_wwns):
                disk += ",%s" % cls.disk_wwns[0]
            if len(cls.disk_serials):
                disk += ",%s" % cls.disk_serials[0]

            target_disks.extend([disk])

        extra_disks = []
        for (disk_no, disk_sz) in enumerate(cls.extra_disks):
            dpath = os.path.join(cls.td.disks, 'extra_disk_%d.img' % disk_no)
            disk = '--disk={},driver={},format={},{}'.format(
                dpath, cls.disk_driver, TARGET_IMAGE_FORMAT, bsize_args)
            if len(cls.disk_wwns):
                w_index = disk_no + 1
                if w_index < len(cls.disk_wwns):
                    disk += ",%s" % cls.disk_wwns[w_index]

            if len(cls.disk_serials):
                w_index = disk_no + 1
                if w_index < len(cls.disk_serials):
                    disk += ",%s" % cls.disk_serials[w_index]

            extra_disks.extend([disk])

        nvme_disks = []
        disk_driver = 'nvme'
        for (disk_no, disk_sz) in enumerate(cls.nvme_disks):
            dpath = os.path.join(cls.td.disks, 'nvme_disk_%d.img' % disk_no)
            disk = '--disk={},driver={},format={},{}'.format(
                dpath, disk_driver, TARGET_IMAGE_FORMAT, bsize_args)
            nvme_disks.extend([disk])

        if cls.multipath:
            target_disks = target_disks * cls.multipath_num_paths
            extra_disks = extra_disks * cls.multipath_num_paths
            nvme_disks = nvme_disks * cls.multipath_num_paths

        # output disk is always virtio-blk, with serial of output_disk.img
        output_disk = '--disk={},driver={},format={},{},{}'.format(
            cls.td.output_disk, 'virtio-blk',
            TARGET_IMAGE_FORMAT, bsize_args,
            'serial=%s' % os.path.basename(cls.td.output_disk))
        target_disks.extend([output_disk])

        # create xkvm cmd
        cmd = (["tools/xkvm", "-v", dowait] +
               uefi_flags + netdevs +
               target_disks + extra_disks + nvme_disks +
               ["--", "-drive",
                "file=%s,if=virtio,media=cdrom" % cls.td.seed_disk,
                "-m", "1024"])

        if not cls.interactive:
            if cls.arch == 's390x':
                cmd.extend([
                    "-nographic", "-nodefaults", "-chardev",
                    "file,path=%s,id=charconsole0" % cls.boot_log,
                    "-device",
                    "sclpconsole,chardev=charconsole0,id=console0"])
            else:
                cmd.extend(["-nographic", "-serial", "file:" + cls.boot_log])

        # run vm with installed system, fail if timeout expires
        try:
            logger.info('Booting target image: {}'.format(cls.boot_log))
            logger.debug('{}'.format(" ".join(cmd)))
            xout_path = os.path.join(cls.td.logs, "boot-xkvm.log")
            with open(xout_path, "wb") as fpout:
                cls.boot_system(cmd, console_log=cls.boot_log, proc_out=fpout,
                                timeout=cls.boot_timeout, purpose="first_boot")
        except Exception as e:
            logger.error('Booting after install failed: %s', e)
            cls.tearDownClass()
            raise e
        finally:
            if os.path.exists(cls.boot_log):
                with open(cls.boot_log, 'rb') as lfh:
                    content = lfh.read().decode('utf-8', errors='replace')
                logger.debug('boot serial console output:\n%s', content)
            else:
                    logger.warn("Booting after install not produce"
                                " a console log.")

        # mount output disk
        try:
            cls.td.collect_output()
        except:
            cls.tearDownClass()
            raise
        logger.info(
            "%s: setUpClass finished. took %.02f seconds. Running testcases.",
            cls.__name__, time.time() - setup_start)

    @classmethod
    def tearDownClass(cls):
        success = False
        sfile = os.path.exists(cls.td.success_file)
        efile = os.path.exists(cls.td.errors_file)
        if not (sfile or efile):
            logger.warn("class %s had no status.  Possibly no tests run.",
                        cls.__name__)
        elif (sfile and efile):
            logger.warn("class %s had success and fail.", cls.__name__)
        elif sfile:
            success = True

        clean_working_dir(cls.td.tmpdir, success,
                          keep_pass=KEEP_DATA['pass'],
                          keep_fail=KEEP_DATA['fail'])

    @classmethod
    def expected_interfaces(cls):
        expected = []
        interfaces = {}
        if cls.network_state:
            interfaces = cls.network_state.get('interfaces')
        # handle interface aliases when subnets have multiple entries
        for iface in interfaces.values():
            subnets = iface.get('subnets', {})
            if subnets:
                for index, subnet in zip(range(0, len(subnets)), subnets):
                    if index == 0:
                        expected.append(iface)
                    else:
                        expected.append("{}:{}".format(iface, index))
            else:
                expected.append(iface)
        return expected

    @classmethod
    def parse_deb_config(cls, path):
        return curtin_net.parse_deb_config(path)

    @classmethod
    def get_network_state(cls):
        return cls.network_state

    @classmethod
    def get_expected_etc_network_interfaces(cls):
        return curtin_net.render_interfaces(cls.network_state)

    @classmethod
    def get_expected_etc_resolvconf(cls):
        ifaces = {}
        eni = curtin_net.render_interfaces(cls.network_state)
        curtin_net.parse_deb_config_data(ifaces, eni, None, None)
        return ifaces

    @classmethod
    def boot_system(cls, cmd, console_log, proc_out, timeout, purpose):
        # this is separated for easy override in Psuedo classes
        def myboot():
            check_call(cmd, timeout=timeout, stdout=proc_out,
                       stderr=subprocess.STDOUT)
            return True

        return boot_log_wrap(cls.__name__, myboot, cmd, console_log, timeout,
                             purpose)

    # Misc functions that are useful for many tests
    def output_files_exist(self, files):
        for f in files:
            logger.debug('checking file %s', f)
            self.assertTrue(os.path.exists(os.path.join(self.td.collect, f)))

    def output_files_dont_exist(self, files):
        for f in files:
            logger.debug('checking file %s', f)
            self.assertFalse(os.path.exists(os.path.join(self.td.collect, f)))

    def load_collect_file(self, filename, mode="r"):
        with open(os.path.join(self.td.collect, filename), mode) as fp:
            return fp.read()

    def check_file_strippedline(self, filename, search):
        lines = self.load_collect_file(filename).splitlines()
        self.assertIn(search, [i.strip() for i in lines])

    def check_file_regex(self, filename, regex):
        self.assertRegex(self.load_collect_file(filename), regex)

    # To get rid of deprecation warning in python 3.
    def assertRegex(self, s, r):
        try:
            # Python 3.
            super(VMBaseClass, self).assertRegex(s, r)
        except AttributeError:
            # Python 2.
            self.assertRegexpMatches(s, r)

    def get_blkid_data(self, blkid_file):
        with open(os.path.join(self.td.collect, blkid_file)) as fp:
            data = fp.read()
        ret = {}
        for line in data.splitlines():
            if line == "":
                continue
            val = line.split('=')
            ret[val[0]] = val[1]
        return ret

    def test_fstab(self):
        if (os.path.exists(self.td.collect + "fstab") and
                self.fstab_expected is not None):
            with open(os.path.join(self.td.collect, "fstab")) as fp:
                fstab_lines = fp.readlines()
            fstab_entry = None
            for line in fstab_lines:
                for device, mntpoint in self.fstab_expected.items():
                        if device in line:
                            fstab_entry = line
                            self.assertIsNotNone(fstab_entry)
                            self.assertEqual(fstab_entry.split(' ')[1],
                                             mntpoint)

    def test_dname(self):
        fpath = os.path.join(self.td.collect, "ls_dname")
        if (os.path.exists(fpath) and self.disk_to_check is not None):
            with open(fpath, "r") as fp:
                contents = fp.read().splitlines()
            for diskname, part in self.disk_to_check:
                if part is not 0:
                    link = diskname + "-part" + str(part)
                    self.assertIn(link, contents)
                self.assertIn(diskname, contents)

    def test_interfacesd_eth0_removed(self):
        """ Check that curtin has removed /etc/network/interfaces.d/eth0.cfg
            by examining the output of a find /etc/network > find_interfaces.d
        """
        fpath = os.path.join(self.td.collect, "find_interfacesd")
        interfacesd = util.load_file(fpath)
        self.assertNotIn("/etc/network/interfaces.d/eth0.cfg",
                         interfacesd.split("\n"))

    def run(self, result):
        super(VMBaseClass, self).run(result)
        self.record_result(result)

    def record_result(self, result):
        # record the result of this test to the class log dir
        # 'passed' gets False on failure, None (not set) on success.
        passed = result.test.passed in (True, None)
        all_good = passed and not os.path.exists(self.td.errors_file)

        if all_good:
            with open(self.td.success_file, "w") as fp:
                fp.write("all good\n")

        if not passed:
            data = {'errors': 1}
            if os.path.exists(self.td.success_file):
                os.unlink(self.td.success_file)
            if os.path.exists(self.td.errors_file):
                with open(self.td.errors_file, "r") as fp:
                    data = json.loads(fp.read())
                data['errors'] += 1

            with open(self.td.errors_file, "w") as fp:
                fp.write(json.dumps(data, indent=2, sort_keys=True,
                                    separators=(',', ': ')) + "\n")


class PsuedoVMBaseClass(VMBaseClass):
    # This mimics much of the VMBaseClass just with faster setUpClass
    # The tests here will fail only if CURTIN_VMTEST_DEBUG_ALLOW_FAIL
    # is set to a true value.  This allows the code to mostly run
    # during a 'make vmtest' (keeping it running) but not to break test.
    #
    # boot_timeouts is a dict of {'purpose': 'mesg'}
    # boot_results controls what happens when boot_system is called
    # a dictionary with key of the 'purpose'
    # inside each dictionary:
    #   timeout_msg: a message for a TimeoutException to raise.
    #   timeout: the value to pass as timeout to exception
    #   exit: the exit value of a CalledProcessError to raise
    #   console_log: what to write into the console log for that boot
    boot_results = {
        'install': {'timeout': 0, 'exit': 0},
        'first_boot': {'timeout': 0, 'exit': 0},
    }
    console_log_pass = '\n'.join([
        'Psuedo console log', INSTALL_PASS_MSG])
    allow_test_fails = get_env_var_bool('CURTIN_VMTEST_DEBUG_ALLOW_FAIL',
                                        False)

    def collect_output(self):
        logger.debug('Psuedo extracting output disk')
        with open(os.path.join(self.td.collect, "fstab")) as fp:
            fp.write('\n'.join(("# psuedo fstab",
                                "LABEL=root / ext4 defaults 0 1")))

    @classmethod
    def get_test_files(cls):
        """Return tuple of version info, and paths for root image,
           kernel, initrd, tarball."""

        def get_psuedo_path(name):
            return os.path.join(IMAGE_DIR, cls.release, cls.arch, name)

        return {
            'vmtest.root-image': get_psuedo_path('psuedo-root-image'),
            'boot-kernel': get_psuedo_path('psuedo-kernel'),
            'boot-initrd': get_psuedo_path('psuedo-initrd'),
            'vmtest.root-tgz': get_psuedo_path('psuedo-root-tgz')
        }

    @classmethod
    def boot_system(cls, cmd, console_log, proc_out, timeout, purpose):
        # this is separated for easy override in Psuedo classes
        data = {'timeout_msg': None, 'timeout': 0,
                'exit': 0, 'log': cls.console_log_pass}
        data.update(cls.boot_results.get(purpose, {}))

        def myboot():
            with open(console_log, "w") as fpout:
                fpout.write(data['log'])

            if data['timeout_msg']:
                raise TimeoutExpired(data['timeout_msg'],
                                     timeout=data['timeout'])

            if data['exit'] != 0:
                raise subprocess.CalledProcessError(cmd=cmd,
                                                    returncode=data['exit'])
            return True

        return boot_log_wrap(cls.__name__, myboot, cmd, console_log, timeout,
                             purpose)

    def test_fstab(self):
        pass

    def test_dname(self):
        pass

    def test_interfacesd_eth0_removed(self):
        pass

    def _maybe_raise(self, exc):
        if self.allow_test_fails:
            raise exc


def check_install_log(install_log):
    # look if install is OK via curtin 'Installation ok"
    # if we dont find that, scan for known error messages and report
    # if we don't see any errors, fail with general error
    errors = []
    errmsg = None

    # regexps expected in curtin output
    install_pass = INSTALL_PASS_MSG
    install_fail = "({})".format("|".join([
                   'Installation\ failed',
                   'ImportError: No module named.*',
                   'Unexpected error while running command',
                   'E: Unable to locate package.*']))

    install_is_ok = re.findall(install_pass, install_log)
    if len(install_is_ok) == 0:
        errors = re.findall(install_fail, install_log)
        if len(errors) > 0:
            for e in errors:
                logger.error(e)
            errmsg = ('Errors during curtin installer')
        else:
            errmsg = ('Failed to verify Installation is OK')

    return errmsg, errors


def get_apt_proxy():
    # get setting for proxy. should have same result as in tools/launch
    apt_proxy = os.environ.get('apt_proxy')
    if apt_proxy:
        return apt_proxy

    get_apt_config = textwrap.dedent("""
        command -v apt-config >/dev/null 2>&1
        out=$(apt-config shell x Acquire::HTTP::Proxy)
        out=$(sh -c 'eval $1 && echo $x' -- "$out")
        [ -n "$out" ]
        echo "$out"
    """)

    try:
        out = subprocess.check_output(['sh', '-c', get_apt_config])
        if isinstance(out, bytes):
            out = out.decode()
        out = out.rstrip()
        return out
    except subprocess.CalledProcessError:
        pass

    return None


def generate_user_data(collect_scripts=None, apt_proxy=None,
                       boot_cloudconf=None):
    # this returns the user data for the *booted* system
    # its a cloud-config-archive type, which is
    # just a list of parts.  the 'x-shellscript' parts
    # will be executed in the order they're put in
    if collect_scripts is None:
        collect_scripts = []
    parts = []
    base_cloudconfig = {
        'password': 'passw0rd',
        'chpasswd': {'expire': False},
        'power_state': {'mode': 'poweroff'},
        'network': {'config': 'disabled'},
    }

    ssh_keys, _err = util.subp(['tools/ssh-keys-list', 'cloud-config'],
                               capture=True)
    # precises' cloud-init version has limited support for cloud-config-archive
    # and expects cloud-config pieces to be appendable to a single file and
    # yaml.load()'able.  Resolve this by using yaml.dump() when generating
    # a list of parts
    parts = [{'type': 'text/cloud-config',
              'content': yaml.dump(base_cloudconfig, indent=1)},
             {'type': 'text/cloud-config', 'content': ssh_keys}]

    if boot_cloudconf is not None:
        parts.append({'type': 'text/cloud-config', 'content':
                      yaml.dump(boot_cloudconf, indent=1)})

    output_dir = '/mnt/output'
    output_dir_macro = 'OUTPUT_COLLECT_D'
    output_device = '/dev/disk/by-id/virtio-%s' % OUTPUT_DISK_NAME

    collect_prep = textwrap.dedent("mkdir -p " + output_dir)
    collect_post = textwrap.dedent(
        'tar -C "%s" -cf "%s" .' % (output_dir, output_device))

    # failsafe poweroff runs on precise and centos only, where power_state does
    # not exist.
    failsafe_poweroff = textwrap.dedent("""#!/bin/sh -x
        [ -e /etc/centos-release -o -e /etc/redhat-release ] &&
            { shutdown -P now "Shutting down on centos"; }
        [ "$(lsb_release -sc)" = "precise" ] &&
            { shutdown -P now "Shutting down on precise"; }
        """)

    scripts = ([collect_prep] + collect_scripts + [collect_post] +
               [failsafe_poweroff])

    for part in scripts:
        if not part.startswith("#!"):
            part = "#!/bin/sh -x\n" + part
        part = part.replace(output_dir_macro, output_dir)
        logger.debug('Cloud config archive content (pre-json):' + part)
        parts.append({'content': part, 'type': 'text/x-shellscript'})
    return '#cloud-config-archive\n' + json.dumps(parts, indent=1)


def clean_working_dir(tdir, result, keep_pass, keep_fail):
    if result:
        keep = keep_pass
    else:
        keep = keep_fail

    # result, keep-mode
    rkm = 'result=%s keep=%s' % ('pass' if result else 'fail', keep)

    if len(keep) == 1 and keep[0] == "all":
        logger.debug('Keeping tmpdir %s [%s]', tdir, rkm)
    elif len(keep) == 1 and keep[0] == "none":
        logger.debug('Removing tmpdir %s [%s]', tdir, rkm)
        shutil.rmtree(tdir)
    else:
        to_clean = [d for d in os.listdir(tdir) if d not in keep]
        logger.debug('Pruning dirs in %s [%s]: %s',
                     tdir, rkm, ','.join(to_clean))
        for d in to_clean:
            cpath = os.path.join(tdir, d)
            if os.path.isdir(cpath):
                shutil.rmtree(os.path.join(tdir, d))
            else:
                os.unlink(cpath)

    return


def apply_keep_settings(success=None, fail=None):
    data = {}
    flist = (
        (success, "CURTIN_VMTEST_KEEP_DATA_PASS", "pass", "none"),
        (fail, "CURTIN_VMTEST_KEEP_DATA_FAIL", "fail", "all"),
    )

    allowed = ("boot", "collect", "disks", "install", "logs", "none", "all")
    for val, ename, dname, default in flist:
        if val is None:
            val = os.environ.get(ename, default)
        toks = val.split(",")
        for name in toks:
            if name not in allowed:
                raise ValueError("'%s' had invalid token '%s'" % (ename, name))
        data[dname] = toks

    global KEEP_DATA
    KEEP_DATA.update(data)


def boot_log_wrap(name, func, cmd, console_log, timeout, purpose):
    logger.debug("%s[%s]: booting with timeout=%s log=%s cmd: %s",
                 name, purpose, timeout, console_log, ' '.join(cmd))
    ret = None
    start = time.time()
    try:
        ret = func()
    finally:
        end = time.time()
        logger.info("%s[%s]: boot took %.02f seconds. returned %s",
                    name, purpose, end - start, ret)
    return ret


apply_keep_settings()
logger = _initialize_logging()<|MERGE_RESOLUTION|>--- conflicted
+++ resolved
@@ -165,13 +165,8 @@
     return
 
 
-<<<<<<< HEAD
-def get_images(src_url, local_d, distro, release, arch, krel=None,
-               sync="on_missing", ftypes=None):
-=======
 def get_images(src_url, local_d, distro, release, arch, krel=None, sync=True,
                ftypes=None):
->>>>>>> f131e0a2
     # ensure that the image items (roottar, kernel, initrd)
     # we need for release and arch are available in base_dir.
     #
@@ -193,18 +188,12 @@
         common_filters.append('krel=%s' % krel)
     filters = ['ftype~(%s)' % ("|".join(ftypes.keys()))] + common_filters
 
-<<<<<<< HEAD
-    # sync when true, missing items will be sycned unless sync=False
-    if sync is True:
-        logger.info('Syncing images from %s with filters=%s', src_url, filters)
-=======
     if util.is_true(sync):
         # sync with the default items + common filters to ensure we get
         # everything in one go.
         sync_filters = common_filters + ITEM_NAME_FILTERS
         logger.info('Syncing images from %s with filters=%s', src_url,
                     sync_filters)
->>>>>>> f131e0a2
         imagesync_mirror(output_d=local_d, source=src_url,
                          mirror_filters=sync_filters,
                          max_items=IMAGES_TO_KEEP, verbosity=1)
@@ -228,11 +217,7 @@
         results = None
         fail_msg = str(e)
 
-<<<<<<< HEAD
-    if not results and sync in ['on_missing', True]:
-=======
     if not results and util.is_true(sync):
->>>>>>> f131e0a2
         # try to fix this with a sync
         logger.info(fail_msg + "  Attempting to fix with an image sync. (%s)",
                     query_str)
