import atexit
import datetime
import errno
import logging
import json
import os
import pathlib
import random
import re
import shutil
import subprocess
import textwrap
import time
import yaml
import curtin.net as curtin_net
import curtin.util as util

from .image_sync import query as imagesync_query
from .image_sync import mirror as imagesync_mirror
from .helpers import check_call, TimeoutExpired
from unittest import TestCase

IMAGE_SRC_URL = os.environ.get(
    'IMAGE_SRC_URL',
    "http://maas.ubuntu.com/images/ephemeral-v2/daily/streams/v1/index.sjson")

IMAGE_DIR = os.environ.get("IMAGE_DIR", "/srv/images")
try:
    IMAGES_TO_KEEP = int(os.environ.get("IMAGES_TO_KEEP", 1))
except ValueError:
    raise ValueError("IMAGES_TO_KEEP in environment was not an integer")

DEFAULT_SSTREAM_OPTS = [
    '--keyring=/usr/share/keyrings/ubuntu-cloudimage-keyring.gpg']

DEVNULL = open(os.devnull, 'w')
KEEP_DATA = {"pass": "none", "fail": "all"}
INSTALL_PASS_MSG = "Installation finished. No error reported."
IMAGE_SYNCS = []
OVMF_CODE = "/usr/share/OVMF/OVMF_CODE.fd"
OVMF_VARS = "/usr/share/OVMF/OVMF_VARS.fd"
# precise -> vivid don't have split UEFI firmware, fallback
if not os.path.exists(OVMF_CODE):
    OVMF_CODE = "/usr/share/ovmf/OVMF.fd"
    OVMF_VARS = OVMF_CODE


DEFAULT_BRIDGE = os.environ.get("CURTIN_VMTEST_BRIDGE", "user")

_TOPDIR = None


def remove_empty_dir(dirpath):
    if os.path.exists(dirpath):
        try:
            os.rmdir(dirpath)
        except OSError as e:
            if e.errno == errno.ENOTEMPTY:
                pass


def remove_dir(dirpath):
    if os.path.exists(dirpath):
        shutil.rmtree(dirpath)


def _topdir():
    global _TOPDIR
    if _TOPDIR:
        return _TOPDIR

    envname = 'CURTIN_VMTEST_TOPDIR'
    envdir = os.environ.get(envname)
    if envdir:
        if not os.path.exists(envdir):
            os.mkdir(envdir)
            _TOPDIR = envdir
        elif not os.path.isdir(envdir):
            raise ValueError("%s=%s exists but is not a directory" %
                             (envname, envdir))
        else:
            _TOPDIR = envdir
    else:
        tdir = os.environ.get('TMPDIR', '/tmp')
        for i in range(0, 10):
            try:
                ts = datetime.datetime.now().isoformat()
                # : in path give grief at least to tools/launch
                ts = ts.replace(":", "")
                outd = os.path.join(tdir, 'vmtest-{}'.format(ts))
                os.mkdir(outd)
                _TOPDIR = outd
                break
            except OSError as e:
                if e.errno != errno.EEXIST:
                    raise
                time.sleep(random.random()/10)

        if not _TOPDIR:
            raise Exception("Unable to initialize topdir in TMPDIR [%s]" %
                            tdir)

    atexit.register(remove_empty_dir, _TOPDIR)
    return _TOPDIR


def _initialize_logging():
    # Configure logging module to save output to disk and present it on
    # sys.stderr

    logger = logging.getLogger(__name__)
    logger.setLevel(logging.DEBUG)

    formatter = logging.Formatter(
        '%(asctime)s - %(name)s - %(levelname)s - %(message)s')

    envlog = os.environ.get('CURTIN_VMTEST_LOG')
    if envlog:
        logfile = envlog
    else:
        logfile = _topdir() + ".log"
    fh = logging.FileHandler(logfile, mode='w', encoding='utf-8')
    fh.setLevel(logging.DEBUG)
    fh.setFormatter(formatter)

    ch = logging.StreamHandler()
    ch.setLevel(logging.INFO)
    ch.setFormatter(formatter)

    logger.addHandler(fh)
    logger.addHandler(ch)

    logger.info("Logfile: %s .  Working dir: %s", logfile, _topdir())
    return logger


def get_env_var_bool(envname, default=False):
    """get a boolean environment variable.

    If environment variable is not set, use default.
    False values are case insensitive 'false', '0', ''."""
    if not isinstance(default, bool):
        raise ValueError("default '%s' for '%s' is not a boolean" %
                         (default, envname))
    val = os.environ.get(envname)
    if val is None:
        return default

    return val.lower() not in ("false", "0", "")


def sync_images(src_url, base_dir, filters, verbosity=0):
    # do a sync with provided filters

    # only sync once per set of filters.  global IMAGE_SYNCS manages that.
    global IMAGE_SYNCS
    sfilters = ','.join(sorted(filters))

    if sfilters in IMAGE_SYNCS:
        logger.debug("already synced for filters: %s", sfilters)
        return

    logger.info('Syncing images from %s with filters=%s', src_url, filters)
    imagesync_mirror(output_d=base_dir, source=src_url,
                     mirror_filters=filters,
                     max_items=IMAGES_TO_KEEP, verbosity=verbosity)

    IMAGE_SYNCS.append(sfilters)
    logger.debug("now done syncs: %s" % IMAGE_SYNCS)
    return


def get_images(src_url, local_d, release, arch, krel=None, sync=True):
    # ensure that the image items (roottar, kernel, initrd)
    # we need for release and arch are available in base_dir.
    # returns updated ftypes dictionary {ftype: item_url}
    if krel is None:
        krel = release
    ftypes = {
        'vmtest.root-image': '',
        'vmtest.root-tgz': '',
        'boot-kernel': '',
        'boot-initrd': ''
    }
    common_filters = ['release=%s' % release, 'krel=%s' % krel,
                      'arch=%s' % arch]
    filters = ['ftype~(%s)' % ("|".join(ftypes.keys()))] + common_filters

    if sync:
        imagesync_mirror(output_d=local_d, source=src_url,
                         mirror_filters=common_filters,
                         max_items=IMAGES_TO_KEEP)

    query_str = 'query = %s' % (' '.join(filters))
    logger.debug('Query %s for image. %s', local_d, query_str)
    fail_msg = None

    try:
        results = imagesync_query(local_d, max_items=IMAGES_TO_KEEP,
                                  filter_list=filters)
        logger.debug("Query '%s' returned: %s", query_str, results)
        fail_msg = "Empty result returned."
    except Exception as e:
        logger.debug("Query '%s' failed: %s", query_str, e)
        results = None
        fail_msg = str(e)

    if not results and not sync:
        # try to fix this with a sync
        logger.info(fail_msg + "  Attempting to fix with an image sync. (%s)",
                    query_str)
        return get_images(src_url, local_d, release, arch, krel, sync=True)
    elif not results:
        raise ValueError("Nothing found in query: %s" % query_str)

    missing = []
    expected = sorted(ftypes.keys())
    found = sorted(f.get('ftype') for f in results)
    if expected != found:
        raise ValueError("Query returned unexpected ftypes=%s. "
                         "Expected=%s" % (found, expected))
    for item in results:
        ftypes[item['ftype']] = item['item_url']

    missing = [(ftype, path) for ftype, path in ftypes.items()
               if not os.path.exists(path)]

    if len(missing):
        raise FileNotFoundError("missing files for ftypes: %s" % missing)

    return ftypes


class ImageStore:
    """Local mirror of MAAS images simplestreams data."""

    # By default sync on demand.
    sync = True

    # images are expected in dirs named <release>/<arch>/YYYYMMDD[.X]
    image_dir_re = re.compile(r"^[0-9]{4}[01][0-9][0123][0-9]([.][0-9])*$")

    def __init__(self, source_url, base_dir):
        """Initialize the ImageStore.

        source_url is the simplestreams source from where the images will be
        downloaded.
        base_dir is the target dir in the filesystem to keep the mirror.
        """
        self.source_url = source_url
        self.base_dir = base_dir
        if not os.path.isdir(self.base_dir):
            os.makedirs(self.base_dir)
        self.url = pathlib.Path(self.base_dir).as_uri()

    def get_image(self, release, arch, krel=None):
        """Return local path for root image, kernel and initrd, tarball."""
        if krel is None:
            krel = release
        ftypes = get_images(
            self.source_url, self.base_dir, release, arch, krel, self.sync)
        root_image_path = ftypes['vmtest.root-image']
        kernel_path = ftypes['boot-kernel']
        initrd_path = ftypes['boot-initrd']
        tarball = ftypes['vmtest.root-tgz']
        return (root_image_path, kernel_path, initrd_path, tarball)


class TempDir(object):
    boot = None
    collect = None
    disks = None
    install = None
    logs = None
    output_disk = None

    def __init__(self, name, user_data):
        # Create tmpdir
        self.tmpdir = os.path.join(_topdir(), name)
        try:
            os.mkdir(self.tmpdir)
        except OSError as e:
            if e.errno == errno.EEXIST:
                raise ValueError("name '%s' already exists in %s" %
                                 (name, _topdir))
            else:
                raise e

        # make subdirs
        self.collect = os.path.join(self.tmpdir, "collect")
        self.install = os.path.join(self.tmpdir, "install")
        self.boot = os.path.join(self.tmpdir, "boot")
        self.logs = os.path.join(self.tmpdir, "logs")
        self.disks = os.path.join(self.tmpdir, "disks")

        self.dirs = (self.collect, self.install, self.boot, self.logs,
                     self.disks)
        for d in self.dirs:
            os.mkdir(d)

        self.success_file = os.path.join(self.logs, "success")
        self.errors_file = os.path.join(self.logs, "errors.json")

        # write cloud-init for installed system
        meta_data_file = os.path.join(self.install, "meta-data")
        with open(meta_data_file, "w") as fp:
            fp.write("instance-id: inst-123\n")
        user_data_file = os.path.join(self.install, "user-data")
        with open(user_data_file, "w") as fp:
            fp.write(user_data)

        # create target disk
        logger.debug('Creating target disk')
        self.target_disk = os.path.join(self.disks, "install_disk.img")
        subprocess.check_call(["qemu-img", "create", "-f", "qcow2",
                              self.target_disk, "10G"],
                              stdout=DEVNULL, stderr=subprocess.STDOUT)

        # create seed.img for installed system's cloud init
        logger.debug('Creating seed disk')
        self.seed_disk = os.path.join(self.boot, "seed.img")
        subprocess.check_call(["cloud-localds", self.seed_disk,
                              user_data_file, meta_data_file],
                              stdout=DEVNULL, stderr=subprocess.STDOUT)

        # create output disk, mount ro
        logger.debug('Creating output disk')
        self.output_disk = os.path.join(self.boot, "output_disk.img")
        subprocess.check_call(["qemu-img", "create", "-f", "raw",
                              self.output_disk, "10M"],
                              stdout=DEVNULL, stderr=subprocess.STDOUT)
        subprocess.check_call(["mkfs.ext2", "-F", self.output_disk],
                              stdout=DEVNULL, stderr=subprocess.STDOUT)

    def collect_output(self):
        logger.debug('extracting output disk')
        subprocess.check_call(['tar', '-C', self.collect, '-xf',
                               self.output_disk],
                              stdout=DEVNULL, stderr=subprocess.STDOUT)


class VMBaseClass(TestCase):
    __test__ = False
    disk_to_check = {}
    fstab_expected = {}
    extra_kern_args = None
    recorded_errors = 0
    recorded_failures = 0
    image_store_class = ImageStore
    collect_scripts = []
    interactive = False
    conf_file = "examples/tests/basic.yaml"
    extra_disks = []
    boot_timeout = 300
    install_timeout = 600
    uefi = False

    # these get set from base_vm_classes
    release = None
    arch = None
    krel = None

    @classmethod
    def setUpClass(cls):
        setup_start = time.time()
        logger.info('Starting setup for testclass: {}'.format(cls.__name__))
        # get boot img
        image_store = cls.image_store_class(IMAGE_SRC_URL, IMAGE_DIR)
        # Disable sync if env var is set.
        image_store.sync = get_env_var_bool('CURTIN_VMTEST_IMAGE_SYNC', False)
        logger.debug("Image sync = %s", image_store.sync)
        (boot_img, boot_kernel, boot_initrd, tarball) = image_store.get_image(
            cls.release, cls.arch, cls.krel)

        # set up tempdir
        cls.td = TempDir(
            name=cls.__name__,
            user_data=generate_user_data(collect_scripts=cls.collect_scripts))
        logger.info('Using tempdir: {}'.format(cls.td.tmpdir))

        cls.install_log = os.path.join(cls.td.logs, 'install-serial.log')
        cls.boot_log = os.path.join(cls.td.logs, 'boot-serial.log')
        logger.debug('Install console log: {}'.format(cls.install_log))
        logger.debug('Boot console log: {}'.format(cls.boot_log))

        # if interactive, launch qemu without 'background & wait'
        if cls.interactive:
            dowait = "--no-dowait"
        else:
            dowait = "--dowait"

        # create launch cmd
        cmd = ["tools/launch", "-v", dowait]
        if not cls.interactive:
            cmd.extend(["--silent", "--power=off"])

        cmd.extend(["--serial-log=" + cls.install_log])

        if cls.extra_kern_args:
            cmd.extend(["--append=" + cls.extra_kern_args])

        # publish the root tarball
        install_src = "PUBURL/" + os.path.basename(tarball)
        cmd.append("--publish=%s" % tarball)

        # check for network configuration
        cls.network_state = curtin_net.parse_net_config(cls.conf_file)
        logger.debug("Network state: {}".format(cls.network_state))

        # build -n arg list with macaddrs from net_config physical config
        macs = []
        interfaces = {}
        if cls.network_state:
            interfaces = cls.network_state.get('interfaces')
        for ifname in interfaces:
            logger.debug("Interface name: {}".format(ifname))
            iface = interfaces.get(ifname)
            hwaddr = iface.get('mac_address')
            if hwaddr:
                macs.append(hwaddr)
        netdevs = []
        if len(macs) > 0:
            for mac in macs:
                netdevs.extend(["--netdev=" + DEFAULT_BRIDGE +
                                ",mac={}".format(mac)])
        else:
            netdevs.extend(["--netdev=" + DEFAULT_BRIDGE])

        # build disk arguments
        extra_disks = []
        for (disk_no, disk_sz) in enumerate(cls.extra_disks):
            dpath = os.path.join(cls.td.disks, 'extra_disk_%d.img' % disk_no)
            extra_disks.extend(['--disk', '{}:{}'.format(dpath, disk_sz)])

        # proxy config
        configs = [cls.conf_file]
        proxy = get_apt_proxy()
        if get_apt_proxy is not None:
            proxy_config = os.path.join(cls.td.install, 'proxy.cfg')
            with open(proxy_config, "w") as fp:
                fp.write(json.dumps({'apt_proxy': proxy}) + "\n")
            configs.append(proxy_config)

        if cls.uefi:
            logger.debug("Testcase requested launching with UEFI")

            # always attempt to update target nvram (via grub)
            grub_config = os.path.join(cls.td.install, 'grub.cfg')
            with open(grub_config, "w") as fp:
                fp.write(json.dumps({'grub': {'update_nvram': True}}))
            configs.append(grub_config)

            # make our own copy so we can store guest modified values
            nvram = os.path.join(cls.td.disks, "ovmf_vars.fd")
            shutil.copy(OVMF_VARS, nvram)
            cmd.extend(["--uefi", nvram])

        cmd.extend(netdevs + ["--disk", cls.td.target_disk] + extra_disks +
                   [boot_img, "--kernel=%s" % boot_kernel, "--initrd=%s" %
                    boot_initrd, "--", "curtin", "-vv", "install"] +
                   ["--config=%s" % f for f in configs] +
                   [install_src])

        # run vm with installer
        lout_path = os.path.join(cls.td.logs, "install-launch.out")
        logger.info('Running curtin installer: {}'.format(cls.install_log))
        try:
            with open(lout_path, "wb") as fpout:
                cls.boot_system(cmd, timeout=cls.install_timeout,
                                console_log=cls.install_log, proc_out=fpout,
                                purpose="install")
        except TimeoutExpired:
            logger.error('Curtin installer failed with timeout')
            cls.tearDownClass()
            raise
        finally:
            if os.path.exists(cls.install_log):
                with open(cls.install_log, 'rb') as l:
                    content = l.read().decode('utf-8', errors='replace')
                logger.debug('install serial console output:\n%s', content)
            else:
                logger.warn("Boot for install did not produce a console log.")

        logger.debug('')
        try:
            if os.path.exists(cls.install_log):
                with open(cls.install_log) as l:
                    install_log = l.read()
                errmsg, errors = check_install_log(install_log)
                if errmsg:
                    for e in errors:
                        logger.error(e)
                    logger.error(errmsg)
                    raise Exception(cls.__name__ + ":" + errmsg)
                else:
                    logger.info('Install OK')
            else:
                logger.info('Install Failed')
                raise Exception("No install log was produced")
        except:
            cls.tearDownClass()
            raise

        # drop the size parameter if present in extra_disks
        extra_disks = [x if ":" not in x else x.split(':')[0]
                       for x in extra_disks]
        # create xkvm cmd
        cmd = (["tools/xkvm", "-v", dowait] + netdevs +
               ["--disk", cls.td.target_disk, "--disk", cls.td.output_disk] +
               extra_disks +
               ["--", "-drive",
                "file=%s,if=virtio,media=cdrom" % cls.td.seed_disk,
                "-m", "1024"])
        if not cls.interactive:
            cmd.extend(["-nographic", "-serial", "file:" + cls.boot_log])

        if cls.uefi:
            logger.debug("Testcase requested booting with UEFI")
            uefi_opts = ["-drive", "if=pflash,format=raw,file=" + nvram]
            if OVMF_CODE != OVMF_VARS:
                # reorder opts, code then writable space
                uefi_opts = (["-drive",
                              "if=pflash,format=raw,readonly,file=" +
                              OVMF_CODE] + uefi_opts)
            cmd.extend(uefi_opts)

        # run vm with installed system, fail if timeout expires
        try:
            logger.info('Booting target image: {}'.format(cls.boot_log))
            logger.debug('{}'.format(" ".join(cmd)))
            xout_path = os.path.join(cls.td.logs, "boot-xkvm.out")
            with open(xout_path, "wb") as fpout:
                cls.boot_system(cmd, console_log=cls.boot_log, proc_out=fpout,
                                timeout=cls.boot_timeout, purpose="first_boot")
        except Exception as e:
            logger.error('Booting after install failed: %s', e)
            cls.tearDownClass()
            raise e
        finally:
            if os.path.exists(cls.boot_log):
                with open(cls.boot_log, 'rb') as l:
                    content = l.read().decode('utf-8', errors='replace')
                logger.debug('boot serial console output:\n%s', content)
            else:
                    logger.warn("Booting after install not produce"
                                " a console log.")

        # mount output disk
        try:
            cls.td.collect_output()
        except:
            cls.tearDownClass()
            raise
        logger.info(
            "%s: setUpClass finished. took %.02f seconds. Running testcases.",
            cls.__name__, time.time() - setup_start)

    @classmethod
    def tearDownClass(cls):
        success = False
        sfile = os.path.exists(cls.td.success_file)
        efile = os.path.exists(cls.td.errors_file)
        if not (sfile or efile):
            logger.warn("class %s had no status.  Possibly no tests run.",
                        cls.__name__)
        elif (sfile and efile):
            logger.warn("class %s had success and fail.", cls.__name__)
        elif sfile:
            success = True

        clean_working_dir(cls.td.tmpdir, success,
                          keep_pass=KEEP_DATA['pass'],
                          keep_fail=KEEP_DATA['fail'])

    @classmethod
    def expected_interfaces(cls):
        expected = []
        interfaces = {}
        if cls.network_state:
            interfaces = cls.network_state.get('interfaces')
        # handle interface aliases when subnets have multiple entries
        for iface in interfaces.values():
            subnets = iface.get('subnets', {})
            if subnets:
                for index, subnet in zip(range(0, len(subnets)), subnets):
                    if index == 0:
                        expected.append(iface)
                    else:
                        expected.append("{}:{}".format(iface, index))
            else:
                expected.append(iface)
        return expected

    @classmethod
    def get_network_state(cls):
        return cls.network_state

    @classmethod
    def get_expected_etc_network_interfaces(cls):
        return curtin_net.render_interfaces(cls.network_state)

    @classmethod
    def get_expected_etc_resolvconf(cls):
        ifaces = {}
        eni = curtin_net.render_interfaces(cls.network_state)
        curtin_net.parse_deb_config_data(ifaces, eni, None, None)
        return ifaces

    @classmethod
    def boot_system(cls, cmd, console_log, proc_out, timeout, purpose):
        # this is separated for easy override in Psuedo classes
        def myboot():
            check_call(cmd, timeout=timeout, stdout=proc_out,
                       stderr=subprocess.STDOUT)
            return True

        return boot_log_wrap(cls.__name__, myboot, cmd, console_log, timeout,
                             purpose)

    # Misc functions that are useful for many tests
    def output_files_exist(self, files):
        for f in files:
            self.assertTrue(os.path.exists(os.path.join(self.td.collect, f)))

    def check_file_strippedline(self, filename, search):
        with open(os.path.join(self.td.collect, filename), "r") as fp:
            data = list(i.strip() for i in fp.readlines())
        self.assertIn(search, data)

    def check_file_regex(self, filename, regex):
        with open(os.path.join(self.td.collect, filename), "r") as fp:
            data = fp.read()
        self.assertRegex(data, regex)

    def get_blkid_data(self, blkid_file):
        with open(os.path.join(self.td.collect, blkid_file)) as fp:
            data = fp.read()
        ret = {}
        for line in data.splitlines():
            if line == "":
                continue
            val = line.split('=')
            ret[val[0]] = val[1]
        return ret

    def test_fstab(self):
        if (os.path.exists(self.td.collect + "fstab") and
                self.fstab_expected is not None):
            with open(os.path.join(self.td.collect, "fstab")) as fp:
                fstab_lines = fp.readlines()
            fstab_entry = None
            for line in fstab_lines:
                for device, mntpoint in self.fstab_expected.items():
                        if device in line:
                            fstab_entry = line
                            self.assertIsNotNone(fstab_entry)
                            self.assertEqual(fstab_entry.split(' ')[1],
                                             mntpoint)

    def test_dname(self):
        fpath = os.path.join(self.td.collect, "ls_dname")
        if (os.path.exists(fpath) and self.disk_to_check is not None):
            with open(fpath, "r") as fp:
                contents = fp.read().splitlines()
            for diskname, part in self.disk_to_check:
                if part is not 0:
                    link = diskname + "-part" + str(part)
                    self.assertIn(link, contents)
                self.assertIn(diskname, contents)

    def run(self, result):
        super(VMBaseClass, self).run(result)
        self.record_result(result)

    def record_result(self, result):
        # record the result of this test to the class log dir
        # 'passed' gets False on failure, None (not set) on success.
        passed = result.test.passed in (True, None)
        all_good = passed and not os.path.exists(self.td.errors_file)

        if all_good:
            with open(self.td.success_file, "w") as fp:
                fp.write("all good\n")

        if not passed:
            data = {'errors': 1}
            if os.path.exists(self.td.success_file):
                os.unlink(self.td.success_file)
            if os.path.exists(self.td.errors_file):
                with open(self.td.errors_file, "r") as fp:
                    data = json.loads(fp.read())
                data['errors'] += 1

            with open(self.td.errors_file, "w") as fp:
                fp.write(json.dumps(data, indent=2, sort_keys=True,
                                    separators=(',', ': ')) + "\n")


class PsuedoImageStore(object):
    def __init__(self, source_url, base_dir):
        self.source_url = source_url
        self.base_dir = base_dir

    def get_image(self, release, arch, krel=None):
        """Return local path for root image, kernel and initrd, tarball."""
        names = ['psuedo-root-image', 'psuedo-kernel', 'psuedo-initrd',
                 'psuedo-tarball']
        return [os.path.join(self.base_dir, release, arch, f) for f in names]


class PsuedoVMBaseClass(VMBaseClass):
    # This mimics much of the VMBaseClass just with faster setUpClass
    # The tests here will fail only if CURTIN_VMTEST_DEBUG_ALLOW_FAIL
    # is set to a true value.  This allows the code to mostly run
    # during a 'make vmtest' (keeping it running) but not to break test.
    #
    # boot_timeouts is a dict of {'purpose': 'mesg'}
    image_store_class = PsuedoImageStore
    # boot_results controls what happens when boot_system is called
    # a dictionary with key of the 'purpose'
    # inside each dictionary:
    #   timeout_msg: a message for a TimeoutException to raise.
    #   timeout: the value to pass as timeout to exception
    #   exit: the exit value of a CalledProcessError to raise
    #   console_log: what to write into the console log for that boot
    boot_results = {
        'install': {'timeout': 0, 'exit': 0},
        'first_boot': {'timeout': 0, 'exit': 0},
    }
    console_log_pass = '\n'.join([
        'Psuedo console log', INSTALL_PASS_MSG])
    allow_test_fails = get_env_var_bool('CURTIN_VMTEST_DEBUG_ALLOW_FAIL',
                                        False)

    def collect_output(self):
        logger.debug('Psuedo extracting output disk')
        with open(os.path.join(self.td.collect, "fstab")) as fp:
            fp.write('\n'.join(("# psuedo fstab",
                                "LABEL=root / ext4 defaults 0 1")))

    @classmethod
    def boot_system(cls, cmd, console_log, proc_out, timeout, purpose):
        # this is separated for easy override in Psuedo classes
        data = {'timeout_msg': None, 'timeout': 0,
                'exit': 0, 'log': cls.console_log_pass}
        data.update(cls.boot_results.get(purpose, {}))

        def myboot():
            with open(console_log, "w") as fpout:
                fpout.write(data['log'])

            if data['timeout_msg']:
                raise TimeoutExpired(data['timeout_msg'],
                                     timeout=data['timeout'])

            if data['exit'] != 0:
                raise subprocess.CalledProcessError(cmd=cmd,
                                                    returncode=data['exit'])
            return True

        return boot_log_wrap(cls.__name__, myboot, cmd, console_log, timeout,
                             purpose)

    def test_fstab(self):
        pass

    def test_dname(self):
        pass

    def _maybe_raise(self, exc):
        if self.allow_test_fails:
            raise exc


def check_install_log(install_log):
    # look if install is OK via curtin 'Installation ok"
    # if we dont find that, scan for known error messages and report
    # if we don't see any errors, fail with general error
    errors = []
    errmsg = None

    # regexps expected in curtin output
    install_pass = INSTALL_PASS_MSG
    install_fail = "({})".format("|".join([
                   'Installation\ failed',
                   'ImportError: No module named.*',
                   'Unexpected error while running command',
                   'E: Unable to locate package.*']))

    install_is_ok = re.findall(install_pass, install_log)
    if len(install_is_ok) == 0:
        errors = re.findall(install_fail, install_log)
        if len(errors) > 0:
            for e in errors:
                logger.error(e)
            errmsg = ('Errors during curtin installer')
        else:
            errmsg = ('Failed to verify Installation is OK')

    return errmsg, errors


def get_apt_proxy():
    # get setting for proxy. should have same result as in tools/launch
    apt_proxy = os.environ.get('apt_proxy')
    if apt_proxy:
        return apt_proxy

    get_apt_config = textwrap.dedent("""
        command -v apt-config >/dev/null 2>&1
        out=$(apt-config shell x Acquire::HTTP::Proxy)
        out=$(sh -c 'eval $1 && echo $x' -- "$out")
        [ -n "$out" ]
        echo "$out"
    """)

    try:
        out = subprocess.check_output(['sh', '-c', get_apt_config])
        if isinstance(out, bytes):
            out = out.decode()
        out = out.rstrip()
        return out
    except subprocess.CalledProcessError:
        pass

    return None


def generate_user_data(collect_scripts=None, apt_proxy=None):
    # this returns the user data for the *booted* system
    # its a cloud-config-archive type, which is
    # just a list of parts.  the 'x-shellscript' parts
    # will be executed in the order they're put in
    if collect_scripts is None:
        collect_scripts = []
    parts = []
    # This must be special format of yaml which can just be
    # appended one after another to be friendly to precise
    # version of cloud-init.
    base_cloudconfig = textwrap.dedent("""
        password: passw0rd
        chpasswd:
          expire: False
        power_state:
          mode: poweroff
    """)

    ssh_keys, _err = util.subp(['tools/ssh-keys-list', 'cloud-config'],
                               capture=True)
    # precises' cloud-init version has limited support for cloud-config-archive
    # and expects cloud-config pieces to be appendable to a single file and
    # yaml.load()'able.  Resolve this by using yaml.dump() when generating
    # a list of parts
    parts = [{'type': 'text/cloud-config',
<<<<<<< HEAD
              'content': base_cloudconfig,
=======
              'content': yaml.dump(base_cloudconfig, indent=1)},
>>>>>>> 92b0f429
             {'type': 'text/cloud-config', 'content': ssh_keys}]

    output_dir_macro = 'OUTPUT_COLLECT_D'
    output_dir = '/mnt/output'
    output_device = '/dev/vdb'

    collect_prep = textwrap.dedent("mkdir -p " + output_dir)
    collect_post = textwrap.dedent(
        'tar -C "%s" -cf "%s" .' % (output_dir, output_device))

    # failsafe poweroff runs on precise only, where power_state does
    # not exist.
    precise_poweroff = textwrap.dedent("""#!/bin/sh
        [ "$(lsb_release -sc)" = "precise" ] || exit 0;
        shutdown -P now "Shutting down on precise"
        """)

    scripts = ([collect_prep] + collect_scripts + [collect_post] +
               [precise_poweroff])

    for part in scripts:
        if not part.startswith("#!"):
            part = "#!/bin/sh\n" + part
        part = part.replace(output_dir_macro, output_dir)
        logger.debug('Cloud config archive content (pre-json):' + part)
        parts.append({'content': part, 'type': 'text/x-shellscript'})
    return '#cloud-config-archive\n' + json.dumps(parts, indent=1)


def clean_working_dir(tdir, result, keep_pass, keep_fail):
    if result:
        keep = keep_pass
    else:
        keep = keep_fail

    # result, keep-mode
    rkm = 'result=%s keep=%s' % ('pass' if result else 'fail', keep)

    if len(keep) == 1 and keep[0] == "all":
        logger.debug('Keeping tmpdir %s [%s]', tdir, rkm)
    elif len(keep) == 1 and keep[0] == "none":
        logger.debug('Removing tmpdir %s [%s]', tdir, rkm)
        shutil.rmtree(tdir)
    else:
        to_clean = [d for d in os.listdir(tdir) if d not in keep]
        logger.debug('Pruning dirs in %s [%s]: %s',
                     tdir, rkm, ','.join(to_clean))
        for d in to_clean:
            cpath = os.path.join(tdir, d)
            if os.path.isdir(cpath):
                shutil.rmtree(os.path.join(tdir, d))
            else:
                os.unlink(cpath)

    return


def apply_keep_settings(success=None, fail=None):
    data = {}
    flist = (
        (success, "CURTIN_VMTEST_KEEP_DATA_PASS", "pass", "none"),
        (fail, "CURTIN_VMTEST_KEEP_DATA_FAIL", "fail", "all"),
    )

    allowed = ("boot", "collect", "disks", "install", "logs", "none", "all")
    for val, ename, dname, default in flist:
        if val is None:
            val = os.environ.get(ename, default)
        toks = val.split(",")
        for name in toks:
            if name not in allowed:
                raise ValueError("'%s' had invalid token '%s'" % (ename, name))
        data[dname] = toks

    global KEEP_DATA
    KEEP_DATA.update(data)


def boot_log_wrap(name, func, cmd, console_log, timeout, purpose):
    logger.debug("%s[%s]: booting with timeout=%s log=%s cmd: %s",
                 name, purpose, timeout, console_log, ' '.join(cmd))
    ret = None
    start = time.time()
    try:
        ret = func()
    finally:
        end = time.time()
        logger.info("%s[%s]: boot took %.02f seconds. returned %s",
                    name, purpose, end - start, ret)
    return ret


apply_keep_settings()
logger = _initialize_logging()<|MERGE_RESOLUTION|>--- conflicted
+++ resolved
@@ -834,16 +834,11 @@
     if collect_scripts is None:
         collect_scripts = []
     parts = []
-    # This must be special format of yaml which can just be
-    # appended one after another to be friendly to precise
-    # version of cloud-init.
-    base_cloudconfig = textwrap.dedent("""
-        password: passw0rd
-        chpasswd:
-          expire: False
-        power_state:
-          mode: poweroff
-    """)
+    base_cloudconfig = {
+        'password': 'passw0rd',
+        'chpasswd': {'expire': False},
+        'power_state': {'mode': 'poweroff'},
+    }
 
     ssh_keys, _err = util.subp(['tools/ssh-keys-list', 'cloud-config'],
                                capture=True)
@@ -852,11 +847,7 @@
     # yaml.load()'able.  Resolve this by using yaml.dump() when generating
     # a list of parts
     parts = [{'type': 'text/cloud-config',
-<<<<<<< HEAD
-              'content': base_cloudconfig,
-=======
               'content': yaml.dump(base_cloudconfig, indent=1)},
->>>>>>> 92b0f429
              {'type': 'text/cloud-config', 'content': ssh_keys}]
 
     output_dir_macro = 'OUTPUT_COLLECT_D'
