--- conflicted
+++ resolved
@@ -231,8 +231,7 @@
     __test__ = True
 
 
-<<<<<<< HEAD
-class XenialTestBasic(relbase.xenial, TestBasicAbs):
+class YakketyTestBasic(relbase.yakkety, TestBasicAbs):
     __test__ = True
 
 
@@ -350,7 +349,4 @@
 
 
 class XenialTestScsiBasic(relbase.xenial, TestBasicScsiAbs):
-=======
-class YakketyTestBasic(relbase.yakkety, TestBasicAbs):
->>>>>>> 4a20e94f
     __test__ = True