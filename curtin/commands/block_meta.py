#   Copyright (C) 2013 Canonical Ltd.
#
#   Author: Scott Moser <scott.moser@canonical.com>
#
#   Curtin is free software: you can redistribute it and/or modify it under
#   the terms of the GNU Affero General Public License as published by the
#   Free Software Foundation, either version 3 of the License, or (at your
#   option) any later version.
#
#   Curtin is distributed in the hope that it will be useful, but WITHOUT ANY
#   WARRANTY; without even the implied warranty of MERCHANTABILITY or FITNESS
#   FOR A PARTICULAR PURPOSE.  See the GNU Affero General Public License for
#   more details.
#
#   You should have received a copy of the GNU Affero General Public License
#   along with Curtin.  If not, see <http://www.gnu.org/licenses/>.

from collections import OrderedDict
from curtin import (block, config, util)
from curtin.block import (mdadm, mkfs, clear_holders, lvm)
from curtin.log import LOG
from curtin.reporter import events

from . import populate_one_subcmd
from curtin.udev import compose_udev_equality, udevadm_settle

import glob
import os
import platform
import string
import sys
import tempfile
import time

SIMPLE = 'simple'
SIMPLE_BOOT = 'simple-boot'
CUSTOM = 'custom'

CMD_ARGUMENTS = (
    ((('-D', '--devices'),
      {'help': 'which devices to operate on', 'action': 'append',
       'metavar': 'DEVICE', 'default': None, }),
     ('--fstype', {'help': 'root partition filesystem type',
                   'choices': ['ext4', 'ext3'], 'default': 'ext4'}),
     (('-t', '--target'),
      {'help': 'chroot to target. default is env[TARGET_MOUNT_POINT]',
       'action': 'store', 'metavar': 'TARGET',
       'default': os.environ.get('TARGET_MOUNT_POINT')}),
     ('--boot-fstype', {'help': 'boot partition filesystem type',
                        'choices': ['ext4', 'ext3'], 'default': None}),
     ('mode', {'help': 'meta-mode to use',
               'choices': [CUSTOM, SIMPLE, SIMPLE_BOOT]}),
     )
)


def block_meta(args):
    # main entry point for the block-meta command.
    state = util.load_command_environment()
    cfg = config.load_command_config(args, state)
    if args.mode == CUSTOM or cfg.get("storage") is not None:
        meta_custom(args)
    elif args.mode in (SIMPLE, SIMPLE_BOOT):
        meta_simple(args)
    else:
        raise NotImplementedError("mode=%s is not implemented" % args.mode)


def logtime(msg, func, *args, **kwargs):
    with util.LogTimer(LOG.debug, msg):
        return func(*args, **kwargs)


def write_image_to_disk(source, dev):
    """
    Write disk image to block device
    """
<<<<<<< HEAD
    LOG.info('writing image to disk %s, %s', source, dev)
    (devname, devnode) = block.get_dev_name_entry(dev)
    util.subp(args=['sh', '-c',
                    ('wget "$1" --progress=dot:mega -O - |'
                     'smtar | dd bs=1M of="$2"'),
                    '--', source, devnode])
=======
    extractor = {
        'dd-tgz': '|smtar -SxOzf -',
        'dd-bz2': '|bzcat',
        'dd-gz': '|zcat',
        'dd-xz': '|xzcat',
        'dd-raw': ''
    }
    (devname, devnode) = block.get_dev_name_entry(dev)
    util.subp(args=['sh', '-c',
                    ('wget "$1" --progress=dot:mega -O - ' +
                     extractor[source['type']] + '| dd of="$2"'),
                    '--', source['uri'], devnode])
>>>>>>> a637f35f
    util.subp(['partprobe', devnode])
    udevadm_settle()
    snap_paths = ["system-data/snap/ubuntu-core", "system-data"]
    LOG.info('Checking for root device')
    for fpath in ["curtin"] + snap_paths:
        LOG.debug('Looking for fpath=%s on device=%s', fpath, devname)
        root_dev = block.get_root_device([devname, ], fpath=fpath)
        if root_dev:
            LOG.debug('found root on %s', root_dev)
            return root_dev

    if root_dev is None:
        raise ValueError("Could not find root device")


def get_bootpt_cfg(cfg, enabled=False, fstype=None, root_fstype=None):
    # 'cfg' looks like:
    #   enabled: boolean
    #   fstype: filesystem type (default to 'fstype')
    #   label:  filesystem label (default to 'boot')
    # parm enable can enable, but not disable
    # parm fstype overrides cfg['fstype']
    def_boot = (platform.machine() in ('aarch64') and
                not util.is_uefi_bootable())
    ret = {'enabled': def_boot, 'fstype': None, 'label': 'boot'}
    ret.update(cfg)
    if enabled:
        ret['enabled'] = True

    if ret['enabled'] and not ret['fstype']:
        if root_fstype:
            ret['fstype'] = root_fstype
        if fstype:
            ret['fstype'] = fstype
    return ret


def get_partition_format_type(cfg, machine=None, uefi_bootable=None):
    if machine is None:
        machine = platform.machine()
    if uefi_bootable is None:
        uefi_bootable = util.is_uefi_bootable()

    cfgval = cfg.get('format', None)
    if cfgval:
        return cfgval

    if uefi_bootable:
        return 'uefi'

    if machine in ['aarch64']:
        return 'gpt'
    elif machine.startswith('ppc64'):
        return 'prep'

    return "mbr"


def devsync(devpath):
    LOG.debug('devsync for %s', devpath)
    util.subp(['partprobe', devpath], rcs=[0, 1])
    udevadm_settle()
    for x in range(0, 10):
        if os.path.exists(devpath):
            LOG.debug('devsync happy - path %s now exists', devpath)
            return
        else:
            LOG.debug('Waiting on device path: %s', devpath)
            time.sleep(1)
    raise OSError('Failed to find device at path: %s', devpath)


def determine_partition_number(partition_id, storage_config):
    vol = storage_config.get(partition_id)
    partnumber = vol.get('number')
    if vol.get('flag') == "logical":
        if not partnumber:
            LOG.warn('partition \'number\' key not set in config:\n%s',
                     util.json_dumps(vol))
            partnumber = 5
            for key, item in storage_config.items():
                if item.get('type') == "partition" and \
                        item.get('device') == vol.get('device') and\
                        item.get('flag') == "logical":
                    if item.get('id') == vol.get('id'):
                        break
                    else:
                        partnumber += 1
    else:
        if not partnumber:
            LOG.warn('partition \'number\' key not set in config:\n%s',
                     util.json_dumps(vol))
            partnumber = 1
            for key, item in storage_config.items():
                if item.get('type') == "partition" and \
                        item.get('device') == vol.get('device'):
                    if item.get('id') == vol.get('id'):
                        break
                    else:
                        partnumber += 1
    return partnumber


def sanitize_dname(dname):
    """
    dnames should be sanitized before writing rule files, in case maas has
    emitted a dname with a special character

    only letters, numbers and '-' and '_' are permitted, as this will be
    used for a device path. spaces are also not permitted
    """
    valid = string.digits + string.ascii_letters + '-_'
    return ''.join(c if c in valid else '-' for c in dname)


def make_dname(volume, storage_config):
    state = util.load_command_environment()
    rules_dir = os.path.join(state['scratch'], "rules.d")
    vol = storage_config.get(volume)
    path = get_path_to_storage_volume(volume, storage_config)
    ptuuid = None
    dname = vol.get('name')
    if vol.get('type') in ["partition", "disk"]:
        (out, _err) = util.subp(["blkid", "-o", "export", path], capture=True,
                                rcs=[0, 2], retries=[1, 1, 1])
        for line in out.splitlines():
            if "PTUUID" in line or "PARTUUID" in line:
                ptuuid = line.split('=')[-1]
                break
    # we may not always be able to find a uniq identifier on devices with names
    if not ptuuid and vol.get('type') in ["disk", "partition"]:
        LOG.warning("Can't find a uuid for volume: {}. Skipping dname.".format(
            volume))
        return

    rule = [
        compose_udev_equality("SUBSYSTEM", "block"),
        compose_udev_equality("ACTION", "add|change"),
        ]
    if vol.get('type') == "disk":
        rule.append(compose_udev_equality('ENV{DEVTYPE}', "disk"))
        rule.append(compose_udev_equality('ENV{ID_PART_TABLE_UUID}', ptuuid))
    elif vol.get('type') == "partition":
        rule.append(compose_udev_equality('ENV{DEVTYPE}', "partition"))
        dname = storage_config.get(vol.get('device')).get('name') + \
            "-part%s" % determine_partition_number(volume, storage_config)
        rule.append(compose_udev_equality('ENV{ID_PART_ENTRY_UUID}', ptuuid))
    elif vol.get('type') == "raid":
        md_data = mdadm.mdadm_query_detail(path)
        md_uuid = md_data.get('MD_UUID')
        rule.append(compose_udev_equality("ENV{MD_UUID}", md_uuid))
    elif vol.get('type') == "bcache":
        rule.append(compose_udev_equality("ENV{DEVNAME}", path))
    elif vol.get('type') == "lvm_partition":
        volgroup_name = storage_config.get(vol.get('volgroup')).get('name')
        dname = "%s-%s" % (volgroup_name, dname)
        rule.append(compose_udev_equality("ENV{DM_NAME}", dname))
    else:
        raise ValueError('cannot make dname for device with type: {}'
                         .format(vol.get('type')))

    # note: this sanitization is done here instead of for all name attributes
    #       at the beginning of storage configuration, as some devices, such as
    #       lvm devices may use the name attribute and may permit special chars
    sanitized = sanitize_dname(dname)
    if sanitized != dname:
        LOG.warning(
            "dname modified to remove invalid chars. old: '{}' new: '{}'"
            .format(dname, sanitized))

    rule.append("SYMLINK+=\"disk/by-dname/%s\"" % sanitized)
    LOG.debug("Writing dname udev rule '{}'".format(str(rule)))
    util.ensure_dir(rules_dir)
    rule_file = os.path.join(rules_dir, '{}.rules'.format(sanitized))
    util.write_file(rule_file, ', '.join(rule))


def get_path_to_storage_volume(volume, storage_config):
    # Get path to block device for volume. Volume param should refer to id of
    # volume in storage config

    LOG.debug('get_path_to_storage_volume for volume {}'.format(volume))
    devsync_vol = None
    vol = storage_config.get(volume)
    if not vol:
        raise ValueError("volume with id '%s' not found" % volume)

    # Find path to block device
    if vol.get('type') == "partition":
        partnumber = determine_partition_number(vol.get('id'), storage_config)
        disk_block_path = get_path_to_storage_volume(vol.get('device'),
                                                     storage_config)
        disk_kname = block.path_to_kname(disk_block_path)
        partition_kname = block.partition_kname(disk_kname, partnumber)
        volume_path = block.kname_to_path(partition_kname)
        devsync_vol = os.path.join(disk_block_path)

    elif vol.get('type') == "disk":
        # Get path to block device for disk. Device_id param should refer
        # to id of device in storage config
        if vol.get('serial'):
            volume_path = block.lookup_disk(vol.get('serial'))
        elif vol.get('path'):
            # resolve any symlinks to the dev_kname so sys/class/block access
            # is valid.  ie, there are no udev generated values in sysfs
            volume_path = os.path.realpath(vol.get('path'))
        elif vol.get('wwn'):
            by_wwn = '/dev/disk/by-id/wwn-%s' % vol.get('wwn')
            volume_path = os.path.realpath(by_wwn)
        else:
            raise ValueError("serial, wwn or path to block dev must be \
                specified to identify disk")

    elif vol.get('type') == "lvm_partition":
        # For lvm partitions, a directory in /dev/ should be present with the
        # name of the volgroup the partition belongs to. We can simply append
        # the id of the lvm partition to the path of that directory
        volgroup = storage_config.get(vol.get('volgroup'))
        if not volgroup:
            raise ValueError("lvm volume group '%s' could not be found"
                             % vol.get('volgroup'))
        volume_path = os.path.join("/dev/", volgroup.get('name'),
                                   vol.get('name'))

    elif vol.get('type') == "dm_crypt":
        # For dm_crypted partitions, unencrypted block device is at
        # /dev/mapper/<dm_name>
        dm_name = vol.get('dm_name')
        if not dm_name:
            dm_name = vol.get('id')
        volume_path = os.path.join("/dev", "mapper", dm_name)

    elif vol.get('type') == "raid":
        # For raid partitions, block device is at /dev/mdX
        name = vol.get('name')
        volume_path = os.path.join("/dev", name)

    elif vol.get('type') == "bcache":
        # For bcache setups, the only reliable way to determine the name of the
        # block device is to look in all /sys/block/bcacheX/ dirs and see what
        # block devs are in the slaves dir there. Then, those blockdevs can be
        # checked against the kname of the devs in the config for the desired
        # bcache device. This is not very elegant though
        backing_device_path = get_path_to_storage_volume(
            vol.get('backing_device'), storage_config)
        backing_device_kname = block.path_to_kname(backing_device_path)
        sys_path = list(filter(lambda x: backing_device_kname in x,
                               glob.glob("/sys/block/bcache*/slaves/*")))[0]
        while "bcache" not in os.path.split(sys_path)[-1]:
            sys_path = os.path.split(sys_path)[0]
        bcache_kname = block.path_to_kname(sys_path)
        volume_path = block.kname_to_path(bcache_kname)
        LOG.debug('got bcache volume path {}'.format(volume_path))

    else:
        raise NotImplementedError("cannot determine the path to storage \
            volume '%s' with type '%s'" % (volume, vol.get('type')))

    # sync devices
    if not devsync_vol:
        devsync_vol = volume_path
    devsync(devsync_vol)

    LOG.debug('return volume path {}'.format(volume_path))
    return volume_path


def disk_handler(info, storage_config):
    _dos_names = ['dos', 'msdos']
    ptable = info.get('ptable')
    disk = get_path_to_storage_volume(info.get('id'), storage_config)

    if config.value_as_boolean(info.get('preserve')):
        # Handle preserve flag, verifying if ptable specified in config
        if config.value_as_boolean(ptable):
            current_ptable = block.get_part_table_type(disk)
            if not ((ptable in _dos_names and current_ptable in _dos_names) or
                    (ptable == 'gpt' and current_ptable == 'gpt')):
                raise ValueError(
                    "disk '%s' does not have correct partition table or "
                    "cannot be read, but preserve is set to true. "
                    "cannot continue installation." % info.get('id'))
        LOG.info("disk '%s' marked to be preserved, so keeping partition "
                 "table" % disk)
    else:
        # wipe the disk and create the partition table if instructed to do so
        if config.value_as_boolean(info.get('wipe')):
            block.wipe_volume(disk, mode=info.get('wipe'))
        if config.value_as_boolean(ptable):
            LOG.info("labeling device: '%s' with '%s' partition table", disk,
                     ptable)
            if ptable == "gpt":
                util.subp(["sgdisk", "--clear", disk])
            elif ptable in _dos_names:
                util.subp(["parted", disk, "--script", "mklabel", "msdos"])
            else:
                raise ValueError('invalid partition table type: %s', ptable)
        holders = clear_holders.get_holders(disk)
        if len(holders) > 0:
            LOG.info('Detected block holders on disk %s: %s', disk, holders)
            clear_holders.clear_holders(disk)
            clear_holders.assert_clear(disk)

    # Make the name if needed
    if info.get('name'):
        make_dname(info.get('id'), storage_config)


def getnumberoflogicaldisks(device, storage_config):
    logicaldisks = 0
    for key, item in storage_config.items():
        if item.get('device') == device and item.get('flag') == "logical":
            logicaldisks = logicaldisks + 1
    return logicaldisks


def find_previous_partition(disk_id, part_id, storage_config):
    last_partnum = None
    for item_id, command in storage_config.items():
        if item_id == part_id:
            break

        # skip anything not on this disk, not a 'partition' or 'extended'
        if command['type'] != 'partition' or command['device'] != disk_id:
            continue
        if command.get('flag') == "extended":
            continue

        last_partnum = determine_partition_number(item_id, storage_config)

    return last_partnum


def partition_handler(info, storage_config):
    device = info.get('device')
    size = info.get('size')
    flag = info.get('flag')
    disk_ptable = storage_config.get(device).get('ptable')
    partition_type = None
    if not device:
        raise ValueError("device must be set for partition to be created")
    if not size:
        raise ValueError("size must be specified for partition to be created")

    disk = get_path_to_storage_volume(device, storage_config)
    partnumber = determine_partition_number(info.get('id'), storage_config)
    disk_kname = block.path_to_kname(disk)
    disk_sysfs_path = block.sys_block_path(disk)
    # consider the disks logical sector size when calculating sectors
    try:
        lbs_path = os.path.join(disk_sysfs_path, 'queue', 'logical_block_size')
        with open(lbs_path, 'r') as f:
            logical_block_size_bytes = int(f.readline())
    except Exception:
        logical_block_size_bytes = 512
    LOG.debug(
        "{} logical_block_size_bytes: {}".format(disk_kname,
                                                 logical_block_size_bytes))

    if partnumber > 1:
        if partnumber == 5 and disk_ptable == "msdos":
            for key, item in storage_config.items():
                if item.get('type') == "partition" and \
                        item.get('device') == device and \
                        item.get('flag') == "extended":
                    extended_part_no = determine_partition_number(
                        key, storage_config)
                    break
            pnum = extended_part_no
        else:
            pnum = find_previous_partition(device, info['id'], storage_config)

        LOG.debug("previous partition number for '%s' found to be '%s'",
                  info.get('id'), pnum)
        partition_kname = block.partition_kname(disk_kname, pnum)
        previous_partition = os.path.join(disk_sysfs_path, partition_kname)
        LOG.debug("previous partition: {}".format(previous_partition))
        # XXX: sys/block/X/{size,start} is *ALWAYS* in 512b value
        previous_size = util.load_file(os.path.join(previous_partition,
                                                    "size"))
        previous_size_sectors = (int(previous_size) * 512 /
                                 logical_block_size_bytes)
        previous_start = util.load_file(os.path.join(previous_partition,
                                                     "start"))
        previous_start_sectors = (int(previous_start) * 512 /
                                  logical_block_size_bytes)
        LOG.debug("previous partition.size_sectors: {}".format(
                  previous_size_sectors))
        LOG.debug("previous partition.start_sectors: {}".format(
                  previous_start_sectors))

    # Align to 1M at the beginning of the disk and at logical partitions
    alignment_offset = int((1 << 20) / logical_block_size_bytes)
    if partnumber == 1:
        # start of disk
        offset_sectors = alignment_offset
    else:
        # further partitions
        if disk_ptable == "gpt" or flag != "logical":
            # msdos primary and any gpt part start after former partition end
            offset_sectors = previous_start_sectors + previous_size_sectors
        else:
            # msdos extended/logical partitions
            if flag == "logical":
                if partnumber == 5:
                    # First logical partition
                    # start at extended partition start + alignment_offset
                    offset_sectors = (previous_start_sectors +
                                      alignment_offset)
                else:
                    # Further logical partitions
                    # start at former logical partition end + alignment_offset
                    offset_sectors = (previous_start_sectors +
                                      previous_size_sectors +
                                      alignment_offset)

    length_bytes = util.human2bytes(size)
    # start sector is part of the sectors that define the partitions size
    # so length has to be "size in sectors - 1"
    length_sectors = int(length_bytes / logical_block_size_bytes) - 1
    # logical partitions can't share their start sector with the extended
    # partition and logical partitions can't go head-to-head, so we have to
    # realign and for that increase size as required
    if info.get('flag') == "extended":
        logdisks = getnumberoflogicaldisks(device, storage_config)
        length_sectors = length_sectors + (logdisks * alignment_offset)

    # Handle preserve flag
    if config.value_as_boolean(info.get('preserve')):
        return
    elif config.value_as_boolean(storage_config.get(device).get('preserve')):
        raise NotImplementedError("Partition '%s' is not marked to be \
            preserved, but device '%s' is. At this time, preserving devices \
            but not also the partitions on the devices is not supported, \
            because of the possibility of damaging partitions intended to be \
            preserved." % (info.get('id'), device))

    # Set flag
    # 'sgdisk --list-types'
    sgdisk_flags = {"boot": 'ef00',
                    "lvm": '8e00',
                    "raid": 'fd00',
                    "bios_grub": 'ef02',
                    "prep": '4100',
                    "swap": '8200',
                    "home": '8302',
                    "linux": '8300'}

    LOG.info("adding partition '%s' to disk '%s' (ptable: '%s')",
             info.get('id'), device, disk_ptable)
    LOG.debug("partnum: %s offset_sectors: %s length_sectors: %s",
              partnumber, offset_sectors, length_sectors)
    if disk_ptable == "msdos":
        if flag in ["extended", "logical", "primary"]:
            partition_type = flag
        else:
            partition_type = "primary"
        cmd = ["parted", disk, "--script", "mkpart", partition_type,
               "%ss" % offset_sectors, "%ss" % str(offset_sectors +
                                                   length_sectors)]
        util.subp(cmd, capture=True)
    elif disk_ptable == "gpt":
        if flag and flag in sgdisk_flags:
            typecode = sgdisk_flags[flag]
        else:
            typecode = sgdisk_flags['linux']
        cmd = ["sgdisk", "--new", "%s:%s:%s" % (partnumber, offset_sectors,
               length_sectors + offset_sectors),
               "--typecode=%s:%s" % (partnumber, typecode), disk]
        util.subp(cmd, capture=True)
    else:
        raise ValueError("parent partition has invalid partition table")

    # check if we've triggered hidden metadata like md, lvm or bcache
    part_kname = get_path_to_storage_volume(info.get('id'), storage_config)
    holders = clear_holders.get_holders(part_kname)
    if len(holders) > 0:
        LOG.debug('Detected block holders on partition %s: %s', part_kname,
                  holders)
        clear_holders.clear_holders(part_kname)
        clear_holders.assert_clear(part_kname)

    # Wipe the partition if told to do so, do not wipe dos extended partitions
    # as this may damage the extended partition table
    if config.value_as_boolean(info.get('wipe')):
        if info.get('flag') == "extended":
            LOG.warn("extended partitions do not need wiping, so skipping: "
                     "'%s'" % info.get('id'))
        else:
            block.wipe_volume(
                get_path_to_storage_volume(info.get('id'), storage_config),
                mode=info.get('wipe'))
    # Make the name if needed
    if storage_config.get(device).get('name') and partition_type != 'extended':
        make_dname(info.get('id'), storage_config)


def format_handler(info, storage_config):
    volume = info.get('volume')
    if not volume:
        raise ValueError("volume must be specified for partition '%s'" %
                         info.get('id'))

    # Get path to volume
    volume_path = get_path_to_storage_volume(volume, storage_config)

    # Handle preserve flag
    if config.value_as_boolean(info.get('preserve')):
        # Volume marked to be preserved, not formatting
        return

    # Make filesystem using block library
    LOG.debug("mkfs {} info: {}".format(volume_path, info))
    mkfs.mkfs_from_config(volume_path, info)


def mount_handler(info, storage_config):
    state = util.load_command_environment()
    path = info.get('path')
    filesystem = storage_config.get(info.get('device'))
    if not path and filesystem.get('fstype') != "swap":
        raise ValueError("path to mountpoint must be specified")
    volume = storage_config.get(filesystem.get('volume'))

    # Get path to volume
    volume_path = get_path_to_storage_volume(filesystem.get('volume'),
                                             storage_config)

    if filesystem.get('fstype') != "swap":
        # Figure out what point should be
        while len(path) > 0 and path[0] == "/":
            path = path[1:]
        mount_point = os.path.sep.join([state['target'], path])
        mount_point = os.path.normpath(mount_point)

        # Create mount point if does not exist
        util.ensure_dir(mount_point)

        # Mount volume
        util.subp(['mount', volume_path, mount_point])

    # Add volume to fstab
    if state['fstab']:
        with open(state['fstab'], "a") as fp:
            if volume.get('type') in ["raid", "bcache",
                                      "disk", "lvm_partition"]:
                location = get_path_to_storage_volume(volume.get('id'),
                                                      storage_config)
            elif volume.get('type') in ["partition", "dm_crypt"]:
                location = "UUID=%s" % block.get_volume_uuid(volume_path)
            else:
                raise ValueError("cannot write fstab for volume type '%s'" %
                                 volume.get("type"))

            if filesystem.get('fstype') == "swap":
                path = "none"
                options = "sw"
            else:
                path = "/%s" % path
                options = "defaults"

            if filesystem.get('fstype') in ["fat", "fat12", "fat16", "fat32",
                                            "fat64"]:
                fstype = "vfat"
            else:
                fstype = filesystem.get('fstype')
            fp.write("%s %s %s %s 0 0\n" % (location, path, fstype, options))
    else:
        LOG.info("fstab not in environment, so not writing")


def lvm_volgroup_handler(info, storage_config):
    devices = info.get('devices')
    device_paths = []
    name = info.get('name')
    if not devices:
        raise ValueError("devices for volgroup '%s' must be specified" %
                         info.get('id'))
    if not name:
        raise ValueError("name for volgroups needs to be specified")

    for device_id in devices:
        device = storage_config.get(device_id)
        if not device:
            raise ValueError("device '%s' could not be found in storage config"
                             % device_id)
        device_paths.append(get_path_to_storage_volume(device_id,
                            storage_config))

    # Handle preserve flag
    if config.value_as_boolean(info.get('preserve')):
        # LVM will probably be offline, so start it
        util.subp(["vgchange", "-a", "y"])
        # Verify that volgroup exists and contains all specified devices
        if set(lvm.get_pvols_in_volgroup(name)) != set(device_paths):
            raise ValueError("volgroup '%s' marked to be preserved, but does "
                             "not exist or does not contain the right "
                             "physical volumes" % info.get('id'))
    else:
        # Create vgrcreate command and run
        # capture output to avoid printing it to log
        util.subp(['vgcreate', name] + device_paths, capture=True)

    # refresh lvmetad
    lvm.lvm_scan()


def lvm_partition_handler(info, storage_config):
    volgroup = storage_config.get(info.get('volgroup')).get('name')
    name = info.get('name')
    if not volgroup:
        raise ValueError("lvm volgroup for lvm partition must be specified")
    if not name:
        raise ValueError("lvm partition name must be specified")
    if info.get('ptable'):
        raise ValueError("Partition tables on top of lvm logical volumes is "
                         "not supported")

    # Handle preserve flag
    if config.value_as_boolean(info.get('preserve')):
        if name not in lvm.get_lvols_in_volgroup(volgroup):
            raise ValueError("lvm partition '%s' marked to be preserved, but "
                             "does not exist or does not mach storage "
                             "configuration" % info.get('id'))
    elif storage_config.get(info.get('volgroup')).get('preserve'):
        raise NotImplementedError(
            "Lvm Partition '%s' is not marked to be preserved, but volgroup "
            "'%s' is. At this time, preserving volgroups but not also the lvm "
            "partitions on the volgroup is not supported, because of the "
            "possibility of damaging lvm  partitions intended to be "
            "preserved." % (info.get('id'), volgroup))
    else:
        cmd = ["lvcreate", volgroup, "-n", name]
        if info.get('size'):
            cmd.extend(["-L", info.get('size')])
        else:
            cmd.extend(["-l", "100%FREE"])

        util.subp(cmd)

    # refresh lvmetad
    lvm.lvm_scan()

    make_dname(info.get('id'), storage_config)


def dm_crypt_handler(info, storage_config):
    state = util.load_command_environment()
    volume = info.get('volume')
    key = info.get('key')
    keysize = info.get('keysize')
    cipher = info.get('cipher')
    dm_name = info.get('dm_name')
    if not volume:
        raise ValueError("volume for cryptsetup to operate on must be \
            specified")
    if not key:
        raise ValueError("encryption key must be specified")
    if not dm_name:
        dm_name = info.get('id')

    volume_path = get_path_to_storage_volume(volume, storage_config)

    # TODO: this is insecure, find better way to do this
    tmp_keyfile = tempfile.mkstemp()[1]
    fp = open(tmp_keyfile, "w")
    fp.write(key)
    fp.close()

    cmd = ["cryptsetup"]
    if cipher:
        cmd.extend(["--cipher", cipher])
    if keysize:
        cmd.extend(["--key-size", keysize])
    cmd.extend(["luksFormat", volume_path, tmp_keyfile])

    util.subp(cmd)

    cmd = ["cryptsetup", "open", "--type", "luks", volume_path, dm_name,
           "--key-file", tmp_keyfile]

    util.subp(cmd)

    os.remove(tmp_keyfile)

    # A crypttab will be created in the same directory as the fstab in the
    # configuration. This will then be copied onto the system later
    if state['fstab']:
        crypt_tab_location = os.path.join(os.path.split(state['fstab'])[0],
                                          "crypttab")
        uuid = block.get_volume_uuid(volume_path)
        with open(crypt_tab_location, "a") as fp:
            fp.write("%s UUID=%s none luks\n" % (dm_name, uuid))
    else:
        LOG.info("fstab configuration is not present in environment, so \
            cannot locate an appropriate directory to write crypttab in \
            so not writing crypttab")


def raid_handler(info, storage_config):
    state = util.load_command_environment()
    devices = info.get('devices')
    raidlevel = info.get('raidlevel')
    spare_devices = info.get('spare_devices')
    md_devname = block.dev_path(info.get('name'))
    if not devices:
        raise ValueError("devices for raid must be specified")
    if raidlevel not in ['linear', 'raid0', 0, 'stripe', 'raid1', 1, 'mirror',
                         'raid4', 4, 'raid5', 5, 'raid6', 6, 'raid10', 10]:
        raise ValueError("invalid raidlevel '%s'" % raidlevel)
    if raidlevel in ['linear', 'raid0', 0, 'stripe']:
        if spare_devices:
            raise ValueError("spareunsupported in raidlevel '%s'" % raidlevel)

    LOG.debug('raid: cfg: {}'.format(util.json_dumps(info)))
    device_paths = list(get_path_to_storage_volume(dev, storage_config) for
                        dev in devices)
    LOG.debug('raid: device path mapping: {}'.format(
              zip(devices, device_paths)))

    spare_device_paths = []
    if spare_devices:
        spare_device_paths = list(get_path_to_storage_volume(dev,
                                  storage_config) for dev in spare_devices)
        LOG.debug('raid: spare device path mapping: {}'.format(
                  zip(spare_devices, spare_device_paths)))

    # Handle preserve flag
    if config.value_as_boolean(info.get('preserve')):
        # check if the array is already up, if not try to assemble
        if not mdadm.md_check(md_devname, raidlevel,
                              device_paths, spare_device_paths):
            LOG.info("assembling preserved raid for "
                     "{}".format(md_devname))

            mdadm.mdadm_assemble(md_devname, device_paths, spare_device_paths)

            # try again after attempting to assemble
            if not mdadm.md_check(md_devname, raidlevel,
                                  devices, spare_device_paths):
                raise ValueError("Unable to confirm preserved raid array: "
                                 " {}".format(md_devname))
        # raid is all OK
        return

    mdadm.mdadm_create(md_devname, raidlevel,
                       device_paths, spare_device_paths,
                       info.get('mdname', ''))

    # Make dname rule for this dev
    make_dname(info.get('id'), storage_config)

    # A mdadm.conf will be created in the same directory as the fstab in the
    # configuration. This will then be copied onto the installed system later.
    # The file must also be written onto the running system to enable it to run
    # mdadm --assemble and continue installation
    if state['fstab']:
        mdadm_location = os.path.join(os.path.split(state['fstab'])[0],
                                      "mdadm.conf")
        mdadm_scan_data = mdadm.mdadm_detail_scan()
        with open(mdadm_location, "w") as fp:
            fp.write(mdadm_scan_data)
    else:
        LOG.info("fstab configuration is not present in the environment, so \
            cannot locate an appropriate directory to write mdadm.conf in, \
            so not writing mdadm.conf")

    # If ptable is specified, call disk_handler on this mdadm device to create
    # the table
    if info.get('ptable'):
        disk_handler(info, storage_config)


def bcache_handler(info, storage_config):
    backing_device = get_path_to_storage_volume(info.get('backing_device'),
                                                storage_config)
    cache_device = get_path_to_storage_volume(info.get('cache_device'),
                                              storage_config)
    cache_mode = info.get('cache_mode', None)

    if not backing_device or not cache_device:
        raise ValueError("backing device and cache device for bcache"
                         " must be specified")

    bcache_sysfs = "/sys/fs/bcache"
    udevadm_settle(exists=bcache_sysfs)

    def register_bcache(bcache_device):
        with open("/sys/fs/bcache/register", "w") as fp:
            fp.write(bcache_device)

    def ensure_bcache_is_registered(bcache_device, expected, retry=0):
        # find the actual bcache device name via sysfs using the
        # backing device's holders directory.
        LOG.debug('check just created bcache %s if it is registered',
                  bcache_device)
        try:
            udevadm_settle(exists=expected)
            if os.path.exists(expected):
                LOG.debug('Found bcache dev %s at expected path %s',
                          bcache_device, expected)
                return
            LOG.debug('bcache device path not found: %s', expected)
            local_holders = clear_holders.get_holders(bcache_device)
            LOG.debug('got initial holders being "%s"', local_holders)
            if len(local_holders) == 0:
                raise ValueError("holders == 0 , expected non-zero")
        except (OSError, IndexError, ValueError):
            # Some versions of bcache-tools will register the bcache device as
            # soon as we run make-bcache using udev rules, so wait for udev to
            # settle, then try to locate the dev, on older versions we need to
            # register it manually though
            LOG.debug('bcache device was not registered, registering %s at '
                      '/sys/fs/bcache/register', bcache_device)
            try:
                register_bcache(bcache_device)
                udevadm_settle(exists=expected)
            except (IOError):
                # device creation is notoriously racy and this can trigger
                # "Invalid argument" IOErrors if it got created in "the
                # meantime" - just restart the function a few times to
                # check it all again
                if retry < 5:
                    ensure_bcache_is_registered(bcache_device,
                                                expected, (retry+1))
                else:
                    LOG.debug('Repetive error registering the bcache dev %s',
                              bcache_device)
                    raise ValueError("bcache device %s can't be registered",
                                     bcache_device)

    if cache_device:
        # /sys/class/block/XXX/YYY/
        cache_device_sysfs = block.sys_block_path(cache_device)

        if os.path.exists(os.path.join(cache_device_sysfs, "bcache")):
            LOG.debug('caching device already exists at {}/bcache. Read '
                      'cset.uuid'.format(cache_device_sysfs))
            (out, err) = util.subp(["bcache-super-show", cache_device],
                                   capture=True)
            LOG.debug('bcache-super-show=[{}]'.format(out))
            [cset_uuid] = [line.split()[-1] for line in out.split("\n")
                           if line.startswith('cset.uuid')]

        else:
            LOG.debug('caching device does not yet exist at {}/bcache. Make '
                      'cache and get uuid'.format(cache_device_sysfs))
            # make the cache device, extracting cacheset uuid
            (out, err) = util.subp(["make-bcache", "-C", cache_device],
                                   capture=True)
            LOG.debug('out=[{}]'.format(out))
            [cset_uuid] = [line.split()[-1] for line in out.split("\n")
                           if line.startswith('Set UUID:')]

        target_sysfs_path = '/sys/fs/bcache/%s' % cset_uuid
        ensure_bcache_is_registered(cache_device, target_sysfs_path)

    if backing_device:
        backing_device_sysfs = block.sys_block_path(backing_device)
        target_sysfs_path = os.path.join(backing_device_sysfs, "bcache")
        if not os.path.exists(os.path.join(backing_device_sysfs, "bcache")):
            util.subp(["make-bcache", "-B", backing_device])
        ensure_bcache_is_registered(backing_device, target_sysfs_path)

        # via the holders we can identify which bcache device we just created
        # for a given backing device
        holders = clear_holders.get_holders(backing_device)
        if len(holders) != 1:
            err = ('Invalid number {} of holding devices:'
                   ' "{}"'.format(len(holders), holders))
            LOG.error(err)
            raise ValueError(err)
        [bcache_dev] = holders
        LOG.debug('The just created bcache device is {}'.format(holders))

        if cache_device:
            # if we specify both then we need to attach backing to cache
            if cset_uuid:
                LOG.info("Attaching backing device to cacheset: "
                         "{} -> {} cset.uuid: {}".format(backing_device,
                                                         cache_device,
                                                         cset_uuid))
                attach = os.path.join(backing_device_sysfs,
                                      "bcache",
                                      "attach")
                with open(attach, "w") as fp:
                    fp.write(cset_uuid)
            else:
                msg = "Invalid cset_uuid: {}".format(cset_uuid)
                LOG.error(msg)
                raise ValueError(msg)

        if cache_mode:
            LOG.info("Setting cache_mode on {} to {}".format(bcache_dev,
                                                             cache_mode))
            cache_mode_file = \
                '/sys/block/{}/bcache/cache_mode'.format(bcache_dev)
            with open(cache_mode_file, "w") as fp:
                fp.write(cache_mode)
    else:
        # no backing device
        if cache_mode:
            raise ValueError("cache mode specified which can only be set per \
                              backing devices, but none was specified")

    if info.get('name'):
        # Make dname rule for this dev
        make_dname(info.get('id'), storage_config)

    if info.get('ptable'):
        raise ValueError("Partition tables on top of lvm logical volumes is \
                         not supported")
    LOG.debug('Finished bcache creation for backing {} or caching {}'
              .format(backing_device, cache_device))


def extract_storage_ordered_dict(config):
    storage_config = config.get('storage', {})
    if not storage_config:
        raise ValueError("no 'storage' entry in config")
    scfg = storage_config.get('config')
    if not scfg:
        raise ValueError("invalid storage config data")

    # Since storage config will often have to be searched for a value by its
    # id, and this can become very inefficient as storage_config grows, a dict
    # will be generated with the id of each component of the storage_config as
    # its index and the component of storage_config as its value
    return OrderedDict((d["id"], d) for (i, d) in enumerate(scfg))


def meta_custom(args):
    """Does custom partitioning based on the layout provided in the config
    file. Section with the name storage contains information on which
    partitions on which disks to create. It also contains information about
    overlays (raid, lvm, bcache) which need to be setup.
    """

    command_handlers = {
        'disk': disk_handler,
        'partition': partition_handler,
        'format': format_handler,
        'mount': mount_handler,
        'lvm_volgroup': lvm_volgroup_handler,
        'lvm_partition': lvm_partition_handler,
        'dm_crypt': dm_crypt_handler,
        'raid': raid_handler,
        'bcache': bcache_handler
    }

    state = util.load_command_environment()
    cfg = config.load_command_config(args, state)

    storage_config_dict = extract_storage_ordered_dict(cfg)

    # set up reportstack
    stack_prefix = state.get('report_stack_prefix', '')

    # shut down any already existing storage layers above any disks used in
    # config that have 'wipe' set
    with events.ReportEventStack(
            name=stack_prefix, reporting_enabled=True, level='INFO',
            description="removing previous storage devices"):
        clear_holders.start_clear_holders_deps()
        disk_paths = [get_path_to_storage_volume(k, storage_config_dict)
                      for (k, v) in storage_config_dict.items()
                      if v.get('type') == 'disk' and
                      config.value_as_boolean(v.get('wipe')) and
                      not config.value_as_boolean(v.get('preserve'))]
        clear_holders.clear_holders(disk_paths)
        # if anything was not properly shut down, stop installation
        clear_holders.assert_clear(disk_paths)

    for item_id, command in storage_config_dict.items():
        handler = command_handlers.get(command['type'])
        if not handler:
            raise ValueError("unknown command type '%s'" % command['type'])
        with events.ReportEventStack(
                name=stack_prefix, reporting_enabled=True, level="INFO",
                description="configuring %s: %s" % (command['type'],
                                                    command['id'])):
            try:
                handler(command, storage_config_dict)
            except Exception as error:
                LOG.error("An error occured handling '%s': %s - %s" %
                          (item_id, type(error).__name__, error))
                raise

    return 0


def meta_simple(args):
    """Creates a root partition. If args.mode == SIMPLE_BOOT, it will also
    create a separate /boot partition.
    """
    state = util.load_command_environment()

    cfg = config.load_command_config(args, state)

    if args.target is not None:
        state['target'] = args.target

    if state['target'] is None:
        sys.stderr.write("Unable to find target.  "
                         "Use --target or set TARGET_MOUNT_POINT\n")
        sys.exit(2)

    devices = args.devices
    if devices is None:
        devices = cfg.get('block-meta', {}).get('devices', [])

    bootpt = get_bootpt_cfg(
        cfg.get('block-meta', {}).get('boot-partition', {}),
        enabled=args.mode == SIMPLE_BOOT, fstype=args.boot_fstype,
        root_fstype=args.fstype)

    ptfmt = get_partition_format_type(cfg.get('block-meta', {}))

    # Remove duplicates but maintain ordering.
    devices = list(OrderedDict.fromkeys(devices))

    # Multipath devices might be automatically assembled if multipath-tools
    # package is available in the installation environment. We need to stop
    # all multipath devices to exclusively use one of paths as a target disk.
    block.stop_all_unused_multipath_devices()

    if len(devices) == 0:
        devices = block.get_installable_blockdevs()
        LOG.warn("'%s' mode, no devices given. unused list: %s",
                 args.mode, devices)
        # Check if the list of installable block devices is still empty after
        # checking for block devices and filtering out the removable ones.  In
        # this case we may have a system which has its harddrives reported by
        # lsblk incorrectly. In this case we search for installable
        # blockdevices that are removable as a last resort before raising an
        # exception.
        if len(devices) == 0:
            devices = block.get_installable_blockdevs(include_removable=True)
            if len(devices) == 0:
                # Fail gracefully if no devices are found, still.
                raise Exception("No valid target devices found that curtin "
                                "can install on.")
            else:
                LOG.warn("No non-removable, installable devices found. List "
                         "populated with removable devices allowed: %s",
                         devices)

    if len(devices) > 1:
        if args.devices is not None:
            LOG.warn("'%s' mode but multiple devices given. "
                     "using first found", args.mode)
        available = [f for f in devices
                     if block.is_valid_device(f)]
        target = sorted(available)[0]
        LOG.warn("mode is '%s'. multiple devices given. using '%s' "
                 "(first available)", args.mode, target)
    else:
        target = devices[0]

    if not block.is_valid_device(target):
        raise Exception("target device '%s' is not a valid device" % target)

    (devname, devnode) = block.get_dev_name_entry(target)

    LOG.info("installing in '%s' mode to '%s'", args.mode, devname)

    sources = cfg.get('sources', {})
    dd_images = util.get_dd_images(sources)

    if len(dd_images):
        # we have at least one dd-able image
        # we will only take the first one
        rootdev = write_image_to_disk(dd_images[0], devname)
        if rootdev:
            util.subp(['mount', rootdev, state['target']])
        return 0

    # helper partition will forcibly set up partition there
    ptcmd = ['partition', '--format=' + ptfmt]
    if bootpt['enabled']:
        ptcmd.append('--boot')
    ptcmd.append(devnode)

    if bootpt['enabled'] and ptfmt in ("uefi", "prep"):
        raise ValueError("format=%s with boot partition not supported" % ptfmt)

    bootdev_ptnum = None
    rootdev_ptnum = None
    bootdev = None
    if bootpt['enabled']:
        bootdev_ptnum = 1
        rootdev_ptnum = 2
    else:
        if ptfmt == "prep":
            rootdev_ptnum = 2
        else:
            rootdev_ptnum = 1

    logtime("creating partition with: %s" % ' '.join(ptcmd),
            util.subp, ptcmd)

    ptpre = ""
    if not os.path.exists("%s%s" % (devnode, rootdev_ptnum)):
        # perhaps the device is /dev/<blockname>p<ptnum>
        if os.path.exists("%sp%s" % (devnode, rootdev_ptnum)):
            ptpre = "p"
        else:
            LOG.warn("root device %s%s did not exist, expecting failure",
                     devnode, rootdev_ptnum)

    if bootdev_ptnum:
        bootdev = "%s%s%s" % (devnode, ptpre, bootdev_ptnum)

    if ptfmt == "uefi":
        # assumed / required from the partitioner pt_uefi
        uefi_ptnum = "15"
        uefi_label = "uefi-boot"
        uefi_dev = "%s%s%s" % (devnode, ptpre, uefi_ptnum)

    rootdev = "%s%s%s" % (devnode, ptpre, rootdev_ptnum)

    LOG.debug("rootdev=%s bootdev=%s fmt=%s bootpt=%s",
              rootdev, bootdev, ptfmt, bootpt)

    # mkfs for root partition first and mount
    cmd = ['mkfs.%s' % args.fstype, '-q', '-L', 'cloudimg-rootfs', rootdev]
    logtime(' '.join(cmd), util.subp, cmd)
    util.subp(['mount', rootdev, state['target']])

    if bootpt['enabled']:
        # create 'boot' directory in state['target']
        boot_dir = os.path.join(state['target'], 'boot')
        util.subp(['mkdir', boot_dir])
        # mkfs for boot partition and mount
        cmd = ['mkfs.%s' % bootpt['fstype'],
               '-q', '-L', bootpt['label'], bootdev]
        logtime(' '.join(cmd), util.subp, cmd)
        util.subp(['mount', bootdev, boot_dir])

    if ptfmt == "uefi":
        uefi_dir = os.path.join(state['target'], 'boot', 'efi')
        util.ensure_dir(uefi_dir)
        util.subp(['mount', uefi_dev, uefi_dir])

    if state['fstab']:
        with open(state['fstab'], "w") as fp:
            if bootpt['enabled']:
                fp.write("LABEL=%s /boot %s defaults 0 0\n" %
                         (bootpt['label'], bootpt['fstype']))

            if ptfmt == "uefi":
                # label created in helpers/partition for uefi
                fp.write("LABEL=%s /boot/efi vfat defaults 0 0\n" %
                         uefi_label)

            fp.write("LABEL=%s / %s defaults 0 0\n" %
                     ('cloudimg-rootfs', args.fstype))
    else:
        LOG.info("fstab not in environment, so not writing")

    return 0


def POPULATE_SUBCMD(parser):
    populate_one_subcmd(parser, CMD_ARGUMENTS, block_meta)

# vi: ts=4 expandtab syntax=python<|MERGE_RESOLUTION|>--- conflicted
+++ resolved
@@ -75,14 +75,7 @@
     """
     Write disk image to block device
     """
-<<<<<<< HEAD
     LOG.info('writing image to disk %s, %s', source, dev)
-    (devname, devnode) = block.get_dev_name_entry(dev)
-    util.subp(args=['sh', '-c',
-                    ('wget "$1" --progress=dot:mega -O - |'
-                     'smtar | dd bs=1M of="$2"'),
-                    '--', source, devnode])
-=======
     extractor = {
         'dd-tgz': '|smtar -SxOzf -',
         'dd-bz2': '|bzcat',
@@ -93,9 +86,8 @@
     (devname, devnode) = block.get_dev_name_entry(dev)
     util.subp(args=['sh', '-c',
                     ('wget "$1" --progress=dot:mega -O - ' +
-                     extractor[source['type']] + '| dd of="$2"'),
+                     extractor[source['type']] + '| dd bs=1M of="$2"'),
                     '--', source['uri'], devnode])
->>>>>>> a637f35f
     util.subp(['partprobe', devnode])
     udevadm_settle()
     snap_paths = ["system-data/snap/ubuntu-core", "system-data"]
