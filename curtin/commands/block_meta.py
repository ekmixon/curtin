#   Copyright (C) 2013 Canonical Ltd.
#
#   Author: Scott Moser <scott.moser@canonical.com>
#
#   Curtin is free software: you can redistribute it and/or modify it under
#   the terms of the GNU Affero General Public License as published by the
#   Free Software Foundation, either version 3 of the License, or (at your
#   option) any later version.
#
#   Curtin is distributed in the hope that it will be useful, but WITHOUT ANY
#   WARRANTY; without even the implied warranty of MERCHANTABILITY or FITNESS
#   FOR A PARTICULAR PURPOSE.  See the GNU Affero General Public License for
#   more details.
#
#   You should have received a copy of the GNU Affero General Public License
#   along with Curtin.  If not, see <http://www.gnu.org/licenses/>.

from collections import OrderedDict
from curtin import block
from curtin import util
from curtin.log import LOG

from . import populate_one_subcmd

<<<<<<< HEAD
import os
import tempfile

SIMPLE = 'simple'
SIMPLE_BOOT = 'simple-boot'
=======
>>>>>>> 6f3863cf

CMD_ARGUMENTS = (
    ((('-D', '--devices'),
      {'help': 'which devices to operate on', 'action': 'append',
       'metavar': 'DEVICE', 'default': None, }),
     ('--fstype', {'help': 'root partition filesystem type',
                   'choices': ['ext4', 'ext3'], 'default': 'ext4'}),
     ('--boot-fstype', {'help': 'boot partition filesystem type',
                        'choices': ['ext4', 'ext3'], 'default': None}),
     ('mode', {'help': 'meta-mode to use',
               'choices': ['raid0', SIMPLE, SIMPLE_BOOT]}),
     )
)


def block_meta(args):
    # main entry point for the block-meta command.
    if args.mode in (SIMPLE, SIMPLE_BOOT):
        meta_simple(args)
    else:
        raise NotImplementedError("mode=%s is not implemenbed" % args.mode)


def logtime(msg, func, *args, **kwargs):
    with util.LogTimer(LOG.debug, msg):
        return func(*args, **kwargs)


def write_image_to_disk(source, dev):
    """
    Write disk image to block device
    """
    (devname, devnode) = block.get_dev_name_entry(dev)
    util.subp(args=['sh', '-c',
                    ('wget "$1" --progress=dot:mega -O - |'
                     'tar -SxOzf - | dd of="$2"'),
                    '--', source, devnode])
    util.subp(['partprobe'])
    util.subp(['udevadm', 'settle'])
    return block.get_root_device([devname, ])


def meta_simple(args):
    """Creates a root partition. If args.mode == 'simple-boot', it will also
    create a separate /boot partition.
    """
    state = util.load_command_environment()

    cfg = util.load_command_config(args, state)

    devices = args.devices
    if devices is None:
        devices = cfg.get('block-meta', {}).get('devices', [])

    # Remove duplicates but maintain ordering.
    devices = list(OrderedDict.fromkeys(devices))

    if len(devices) == 0:
        devices = block.get_installable_blockdevs()
        LOG.warn("'%s' mode, no devices given. unused list: %s",
                 (args.mode, devices))

    if len(devices) > 1:
        if args.devices is not None:
            LOG.warn("'%s' mode but multiple devices given. "
                     "using first found", args.mode)
        available = [f for f in devices
                     if block.is_valid_device(f)]
        target = sorted(available)[0]
        LOG.warn("mode is '%s'. multiple devices given. using '%s' "
                 "(first available)", (args.mode, target))
    else:
        target = devices[0]

    if not block.is_valid_device(target):
        raise Exception("target device '%s' is not a valid device" % target)

    (devname, devnode) = block.get_dev_name_entry(target)

    LOG.info("installing in '%s' mode to '%s'", (args.mode, devname))

    sources = cfg.get('sources', {})
    dd_images = util.get_dd_images(sources)

    # dd images are only for Windows, not Linux
    if len(dd_images):
        # we have at least one dd-able image
        # we will only take the first one
        rootdev = write_image_to_disk(dd_images[0], devname)
        util.subp(['mount', rootdev, state['target']])
        return 0

    # helper partition will forcibly set up partition there
    if util.is_uefi_bootable():
        logtime(
            "partition --format uefi %s" % devnode,
            util.subp, ("partition", "--format", "uefi", devnode))
    elif args.mode == SIMPLE_BOOT:
        logtime(
            "partition %s" % devnode,
            util.subp, ("partition", "--boot", devnode))
        bootdev = devnode + "1"
        rootdev = devnode + "2"
    else:
        logtime(
            "partition %s" % devnode,
            util.subp, ("partition", devnode))
        rootdev = devnode + "1"

    # mkfs for root partition first and mount
    cmd = ['mkfs.%s' % args.fstype, '-q', '-L', 'cloudimg-rootfs', rootdev]
    logtime(' '.join(cmd), util.subp, cmd)
    util.subp(['mount', rootdev, state['target']])

    if args.mode == SIMPLE_BOOT:
        # create 'boot' directory in state['target']
        boot_dir = os.path.join(state['target'], 'boot')
        util.subp(['mkdir', boot_dir])
        # mkfs for boot partition and mount
        if args.boot_fstype:
            cmd = ['mkfs.%s' % args.boot_fstype, '-q', '-L', 'cloudimg-bootfs', bootdev]
        else:
            cmd = ['mkfs.%s' % args.fstype, '-q', '-L', 'cloudimg-bootfs', bootdev]    
        logtime(' '.join(cmd), util.subp, cmd)
        util.subp(['mount', bootdev, boot_dir])
        
    with open(state['fstab'], "w") as fp:
<<<<<<< HEAD
        if args.mode == SIMPLE_BOOT:
            if args.boot_fstype:
                fp.write("LABEL=%s /boot %s defaults 0 0\n" % ('cloudimg-bootfs', args.boot_fstype))
            else:
                fp.write("LABEL=%s /boot %s defaults 0 0\n" % ('cloudimg-bootfs', args.fstype))
        fp.write("LABEL=%s / %s defaults 0 0\n" % ('cloudimg-rootfs', args.fstype))
=======
        fp.write("LABEL=%s / %s defaults 0 0\n" %
                 ('cloudimg-rootfs', args.fstype))
>>>>>>> 6f3863cf

    return 0


def POPULATE_SUBCMD(parser):
    populate_one_subcmd(parser, CMD_ARGUMENTS, block_meta)

# vi: ts=4 expandtab syntax=python<|MERGE_RESOLUTION|>--- conflicted
+++ resolved
@@ -22,14 +22,8 @@
 
 from . import populate_one_subcmd
 
-<<<<<<< HEAD
-import os
-import tempfile
-
 SIMPLE = 'simple'
 SIMPLE_BOOT = 'simple-boot'
-=======
->>>>>>> 6f3863cf
 
 CMD_ARGUMENTS = (
     ((('-D', '--devices'),
@@ -157,17 +151,13 @@
         util.subp(['mount', bootdev, boot_dir])
         
     with open(state['fstab'], "w") as fp:
-<<<<<<< HEAD
         if args.mode == SIMPLE_BOOT:
             if args.boot_fstype:
                 fp.write("LABEL=%s /boot %s defaults 0 0\n" % ('cloudimg-bootfs', args.boot_fstype))
             else:
                 fp.write("LABEL=%s /boot %s defaults 0 0\n" % ('cloudimg-bootfs', args.fstype))
-        fp.write("LABEL=%s / %s defaults 0 0\n" % ('cloudimg-rootfs', args.fstype))
-=======
         fp.write("LABEL=%s / %s defaults 0 0\n" %
                  ('cloudimg-rootfs', args.fstype))
->>>>>>> 6f3863cf
 
     return 0
 
