--- conflicted
+++ resolved
@@ -1044,25 +1044,6 @@
             LOG.debug('caching device does not yet exist at {}/bcache. Make '
                       'cache and get uuid'.format(cache_device_sysfs))
             # make the cache device, extracting cacheset uuid
-<<<<<<< HEAD
-            try:
-                (out, err) = util.subp(["make-bcache", "-C", cache_device],
-                                       capture=True)
-                LOG.debug('make-bcache -C=[{}]'.format(out))
-                [cset_uuid] = [line.split()[-1] for line in out.split("\n")
-                               if line.startswith('Set UUID:')]
-            except util.ProcessExecutionError:
-                LOG.debug('Fallback: make-bcache -C failed, trying read')
-                # on trusty, we may fail to find existing cache devices
-                # since we don't have a sysfs entry, so try to read
-                # cset uuid from cache device
-                (out, err) = util.subp(["bcache-super-show", cache_device],
-                                       capture=True)
-                LOG.debug('bcache-super-show=[{}]'.format(out))
-
-                [cset_uuid] = [line.split()[-1] for line in out.split("\n")
-                               if line.startswith('cset.uuid')]
-=======
             (out, err) = util.subp(["make-bcache", "-C", cache_device],
                                    capture=True)
             LOG.debug('out=[{}]'.format(out))
@@ -1071,7 +1052,6 @@
 
         target_sysfs_path = '/sys/fs/bcache/%s' % cset_uuid
         ensure_bcache_is_registered(cache_device, target_sysfs_path)
->>>>>>> 5c00cf9f
 
     if backing_device:
         backing_device_sysfs = block_find_sysfs_path(backing_device)
