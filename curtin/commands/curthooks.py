#   Copyright (C) 2013 Canonical Ltd.
#
#   Author: Scott Moser <scott.moser@canonical.com>
#
#   Curtin is free software: you can redistribute it and/or modify it under
#   the terms of the GNU Affero General Public License as published by the
#   Free Software Foundation, either version 3 of the License, or (at your
#   option) any later version.
#
#   Curtin is distributed in the hope that it will be useful, but WITHOUT ANY
#   WARRANTY; without even the implied warranty of MERCHANTABILITY or FITNESS
#   FOR A PARTICULAR PURPOSE.  See the GNU Affero General Public License for
#   more details.
#
#   You should have received a copy of the GNU Affero General Public License
#   along with Curtin.  If not, see <http://www.gnu.org/licenses/>.

import copy
import glob
import os
import platform
import re
import sys
import shutil
import textwrap

from curtin import config
from curtin import block
from curtin import net
from curtin import futil
from curtin.log import LOG
from curtin import swap
from curtin import util
from curtin.reporter import events
from curtin.commands import apply_net, apt_config

from . import populate_one_subcmd

CMD_ARGUMENTS = (
    ((('-t', '--target'),
      {'help': 'operate on target. default is env[TARGET_MOUNT_POINT]',
       'action': 'store', 'metavar': 'TARGET', 'default': None}),
     (('-c', '--config'),
      {'help': 'operate on config. default is env[CONFIG]',
       'action': 'store', 'metavar': 'CONFIG', 'default': None}),
     )
)

KERNEL_MAPPING = {
    'precise': {
        '3.2.0': '',
        '3.5.0': '-lts-quantal',
        '3.8.0': '-lts-raring',
        '3.11.0': '-lts-saucy',
        '3.13.0': '-lts-trusty',
    },
    'trusty': {
        '3.13.0': '',
        '3.16.0': '-lts-utopic',
        '3.19.0': '-lts-vivid',
        '4.2.0': '-lts-wily',
        '4.4.0': '-lts-xenial',
    },
    'xenial': {
        '4.3.0': '',  # development release has 4.3, release will have 4.4
        '4.4.0': '',
    }
}

CLOUD_INIT_YUM_REPO_TEMPLATE = """
[group_cloud-init-el-stable]
name=Copr repo for el-stable owned by @cloud-init
baseurl=https://copr-be.cloud.fedoraproject.org/results/@cloud-init/el-stable/epel-%s-$basearch/
type=rpm-md
skip_if_unavailable=True
gpgcheck=1
gpgkey=https://copr-be.cloud.fedoraproject.org/results/@cloud-init/el-stable/pubkey.gpg
repo_gpgcheck=0
enabled=1
enabled_metadata=1
"""


def do_apt_config(cfg, target):
    cfg = apt_config.translate_old_apt_features(cfg)
    apt_cfg = cfg.get("apt")
    if apt_cfg is not None:
        LOG.info("curthooks handling apt to target %s with config %s",
                 target, apt_cfg)
        apt_config.handle_apt(apt_cfg, target)
    else:
        LOG.info("No apt config provided, skipping")


def disable_overlayroot(cfg, target):
    # cloud images come with overlayroot, but installed systems need disabled
    disable = cfg.get('disable_overlayroot', True)
    local_conf = os.path.sep.join([target, 'etc/overlayroot.local.conf'])
    if disable and os.path.exists(local_conf):
        LOG.debug("renaming %s to %s", local_conf, local_conf + ".old")
        shutil.move(local_conf, local_conf + ".old")


def setup_zipl(cfg, target):
    if platform.machine() != 's390x':
        return

    # assuming that below gives the "/" rootfs
    target_dev = block.get_devices_for_mp(target)[0]

    root_arg = None
    # not mapped rootfs, use UUID
    if 'mapper' in target_dev:
        root_arg = target_dev
    else:
        uuid = block.get_volume_uuid(target_dev)
        if uuid:
            root_arg = "UUID=%s" % uuid

    if not root_arg:
        msg = "Failed to identify root= for %s at %s." % (target, target_dev)
        LOG.warn(msg)
        raise ValueError(msg)

    zipl_conf = """
# This has been modified by the MAAS curtin installer
[defaultboot]
default=ubuntu

[ubuntu]
target = /boot
image = /boot/vmlinuz
ramdisk = /boot/initrd.img
parameters = root=%s

""" % root_arg
    futil.write_files(
        files={"zipl_conf": {"path": "/etc/zipl.conf", "content": zipl_conf}},
        base_dir=target)


def run_zipl(cfg, target):
    if platform.machine() != 's390x':
        return
    with util.ChrootableTarget(target) as in_chroot:
        in_chroot.subp(['zipl'])


def get_flash_kernel_pkgs(arch=None, uefi=None):
    if arch is None:
        arch = util.get_architecture()
    if uefi is None:
        uefi = util.is_uefi_bootable()
    if uefi:
        return None
    if not arch.startswith('arm'):
        return None

    try:
        fk_packages, _ = util.subp(
            ['list-flash-kernel-packages'], capture=True)
        return fk_packages
    except util.ProcessExecutionError:
        # Ignore errors
        return None


def install_kernel(cfg, target):
    kernel_cfg = cfg.get('kernel', {'package': None,
                                    'fallback-package': "linux-generic",
                                    'mapping': {}})
    if kernel_cfg is not None:
        kernel_package = kernel_cfg.get('package')
        kernel_fallback = kernel_cfg.get('fallback-package')
    else:
        kernel_package = None
        kernel_fallback = None

    mapping = copy.deepcopy(KERNEL_MAPPING)
    config.merge_config(mapping, kernel_cfg.get('mapping', {}))

    # Machines using flash-kernel may need additional dependencies installed
    # before running. Run those checks in the ephemeral environment so the
    # target only has required packages installed.  See LP:1640519
    fk_packages = get_flash_kernel_pkgs()
    if fk_packages:
        util.install_packages(fk_packages.split(), target=target)

    if kernel_package:
        util.install_packages([kernel_package], target=target)
        return

    # uname[2] is kernel name (ie: 3.16.0-7-generic)
    # version gets X.Y.Z, flavor gets anything after second '-'.
    kernel = os.uname()[2]
    codename, _ = util.subp(['lsb_release', '--codename', '--short'],
                            capture=True, target=target)
    codename = codename.strip()
    version, abi, flavor = kernel.split('-', 2)

    try:
        map_suffix = mapping[codename][version]
    except KeyError:
        LOG.warn("Couldn't detect kernel package to install for %s."
                 % kernel)
        if kernel_fallback is not None:
            util.install_packages([kernel_fallback], target=target)
        return

    package = "linux-{flavor}{map_suffix}".format(
        flavor=flavor, map_suffix=map_suffix)

    if util.has_pkg_available(package, target):
        if util.has_pkg_installed(package, target):
            LOG.debug("Kernel package '%s' already installed", package)
        else:
            LOG.debug("installing kernel package '%s'", package)
            util.install_packages([package], target=target)
    else:
        if kernel_fallback is not None:
            LOG.info("Kernel package '%s' not available.  "
                     "Installing fallback package '%s'.",
                     package, kernel_fallback)
            util.install_packages([kernel_fallback], target=target)
        else:
            LOG.warn("Kernel package '%s' not available and no fallback."
                     " System may not boot.", package)


def uefi_remove_old_loaders(grubcfg, target):
    """Removes the old UEFI loaders from efibootmgr."""
    efi_output = util.get_efibootmgr(target)
    current_uefi_boot = efi_output.get('current', None)
    old_efi_entries = {
        entry: info
        for entry, info in efi_output['entries'].items()
        if re.match(r'^.*File\(\\EFI.*$', info['path'])
    }
    old_efi_entries.pop(current_uefi_boot, None)
    remove_old_loaders = grubcfg.get('remove_old_uefi_loaders', True)
    if old_efi_entries:
        if remove_old_loaders:
            with util.ChrootableTarget(target) as in_chroot:
                for entry, info in old_efi_entries.items():
                    LOG.debug("removing old UEFI entry: %s" % info['name'])
                    in_chroot.subp(
                        ['efibootmgr', '-B', '-b', entry], capture=True)
        else:
            LOG.debug(
                "Skipped removing %d old UEFI entrie%s.",
                len(old_efi_entries),
                '' if len(old_efi_entries) == 1 else 's')
            for info in old_efi_entries.values():
                LOG.debug(
                    "UEFI entry '%s' might no longer exist and "
                    "should be removed.", info['name'])


def uefi_reorder_loaders(grubcfg, target):
    """Reorders the UEFI BootOrder to place BootCurrent first.

    The specifically doesn't try to do to much. The order in which grub places
    a new EFI loader is up to grub. This only moves the BootCurrent to the
    front of the BootOrder.
    """
    if grubcfg.get('reorder_uefi', True):
        efi_output = util.get_efibootmgr(target)
        currently_booted = efi_output.get('current', None)
        boot_order = efi_output.get('order', [])
        if currently_booted:
            if currently_booted in boot_order:
                boot_order.remove(currently_booted)
            boot_order = [currently_booted] + boot_order
            new_boot_order = ','.join(boot_order)
            LOG.debug(
                "Setting currently booted %s as the first "
                "UEFI loader.", currently_booted)
            LOG.debug(
                "New UEFI boot order: %s", new_boot_order)
            with util.ChrootableTarget(target) as in_chroot:
                in_chroot.subp(['efibootmgr', '-o', new_boot_order])
    else:
        LOG.debug("Skipped reordering of UEFI boot methods.")
        LOG.debug("Currently booted UEFI loader might no longer boot.")


def setup_grub(cfg, target):
    # target is the path to the mounted filesystem

    # FIXME: these methods need moving to curtin.block
    # and using them from there rather than commands.block_meta
    from curtin.commands.block_meta import (extract_storage_ordered_dict,
                                            get_path_to_storage_volume)

    grubcfg = cfg.get('grub', {})

    # copy legacy top level name
    if 'grub_install_devices' in cfg and 'install_devices' not in grubcfg:
        grubcfg['install_devices'] = cfg['grub_install_devices']

    LOG.debug("setup grub on target %s", target)
    # if there is storage config, look for devices tagged with 'grub_device'
    storage_cfg_odict = None
    try:
        storage_cfg_odict = extract_storage_ordered_dict(cfg)
    except ValueError as e:
        pass

    if storage_cfg_odict:
        storage_grub_devices = []
        for item_id, item in storage_cfg_odict.items():
            if not item.get('grub_device'):
                continue
            LOG.debug("checking: %s", item)
            storage_grub_devices.append(
                get_path_to_storage_volume(item_id, storage_cfg_odict))
        if len(storage_grub_devices) > 0:
            grubcfg['install_devices'] = storage_grub_devices

    LOG.debug("install_devices: %s", grubcfg.get('install_devices'))
    if 'install_devices' in grubcfg:
        instdevs = grubcfg.get('install_devices')
        if isinstance(instdevs, str):
            instdevs = [instdevs]
        if instdevs is None:
            LOG.debug("grub installation disabled by config")
    else:
        # If there were no install_devices found then we try to do the right
        # thing.  That right thing is basically installing on all block
        # devices that are mounted.  On powerpc, though it means finding PrEP
        # partitions.
        devs = block.get_devices_for_mp(target)
        blockdevs = set()
        for maybepart in devs:
            try:
                (blockdev, part) = block.get_blockdev_for_partition(maybepart)
                blockdevs.add(blockdev)
            except ValueError as e:
                # if there is no syspath for this device such as a lvm
                # or raid device, then a ValueError is raised here.
                LOG.debug("failed to find block device for %s", maybepart)

        if platform.machine().startswith("ppc64"):
            # assume we want partitions that are 4100 (PReP). The snippet here
            # just prints the partition number partitions of that type.
            shnip = textwrap.dedent("""
                export LANG=C;
                for d in "$@"; do
                    sgdisk "$d" --print |
                        awk "\$6 == prep { print d \$1 }" "d=$d" prep=4100
                done
                """)
            try:
                out, err = util.subp(
                    ['sh', '-c', shnip, '--'] + list(blockdevs),
                    capture=True)
                instdevs = str(out).splitlines()
                if not instdevs:
                    LOG.warn("No power grub target partitions found!")
                    instdevs = None
            except util.ProcessExecutionError as e:
                LOG.warn("Failed to find power grub partitions: %s", e)
                instdevs = None
        else:
            instdevs = list(blockdevs)

    # UEFI requires grub-efi-{arch}. If a signed version of that package
    # exists then it will be installed.
    if util.is_uefi_bootable():
        arch = util.get_architecture()
        pkgs = ['grub-efi-%s' % arch]

        # Architecture might support a signed UEFI loader
        uefi_pkg_signed = 'grub-efi-%s-signed' % arch
        if util.has_pkg_available(uefi_pkg_signed):
            pkgs.append(uefi_pkg_signed)

        # AMD64 has shim-signed for SecureBoot support
        if arch == "amd64":
            pkgs.append("shim-signed")

        # Install the UEFI packages needed for the architecture
        util.install_packages(pkgs, target=target)

    env = os.environ.copy()

    replace_default = grubcfg.get('replace_linux_default', True)
    if str(replace_default).lower() in ("0", "false"):
        env['REPLACE_GRUB_LINUX_DEFAULT'] = "0"
    else:
        env['REPLACE_GRUB_LINUX_DEFAULT'] = "1"

    if instdevs:
        instdevs = [block.get_dev_name_entry(i)[1] for i in instdevs]
    else:
        instdevs = ["none"]

    if util.is_uefi_bootable() and grubcfg.get('update_nvram', True):
        uefi_remove_old_loaders(grubcfg, target)

    LOG.debug("installing grub to %s [replace_default=%s]",
              instdevs, replace_default)
    with util.ChrootableTarget(target):
        args = ['install-grub']
        if util.is_uefi_bootable():
            args.append("--uefi")
            if grubcfg.get('update_nvram', True):
                LOG.debug("GRUB UEFI enabling NVRAM updates")
                args.append("--update-nvram")
            else:
                LOG.debug("NOT enabling UEFI nvram updates")
                LOG.debug("Target system may not boot")
        args.append(target)

        # capture stdout and stderr joined.
        join_stdout_err = ['sh', '-c', 'exec "$0" "$@" 2>&1']
        out, _err = util.subp(
            join_stdout_err + args + instdevs, env=env, capture=True)
        LOG.debug("%s\n%s\n", args, out)

    if util.is_uefi_bootable() and grubcfg.get('update_nvram', True):
        uefi_reorder_loaders(grubcfg, target)


def update_initramfs(target=None, all_kernels=False):
    cmd = ['update-initramfs', '-u']
    if all_kernels:
        cmd.extend(['-k', 'all'])
    with util.ChrootableTarget(target) as in_chroot:
        in_chroot.subp(cmd)


def copy_fstab(fstab, target):
    if not fstab:
        LOG.warn("fstab variable not in state, not copying fstab")
        return

    shutil.copy(fstab, os.path.sep.join([target, 'etc/fstab']))


def copy_crypttab(crypttab, target):
    if not crypttab:
        LOG.warn("crypttab config must be specified, not copying")
        return

    shutil.copy(crypttab, os.path.sep.join([target, 'etc/crypttab']))


def copy_iscsi_conf(nodes_dir, target):
    if not nodes_dir:
        LOG.warn("nodes directory must be specified, not copying")
        return

    LOG.info("copying iscsi nodes database into target")
    shutil.copytree(nodes_dir, os.path.sep.join([target,
                    'etc/iscsi/nodes']))


def copy_mdadm_conf(mdadm_conf, target):
    if not mdadm_conf:
        LOG.warn("mdadm config must be specified, not copying")
        return

    LOG.info("copying mdadm.conf into target")
    shutil.copy(mdadm_conf, os.path.sep.join([target,
                'etc/mdadm/mdadm.conf']))


def apply_networking(target, state):
    netconf = state.get('network_config')
    interfaces = state.get('interfaces')

    def is_valid_src(infile):
        with open(infile, 'r') as fp:
            content = fp.read()
            if len(content.split('\n')) > 1:
                return True
        return False

    if is_valid_src(netconf):
        LOG.info("applying network_config")
        apply_net.apply_net(target, network_state=None, network_config=netconf)
    else:
        LOG.debug("copying interfaces")
        copy_interfaces(interfaces, target)


def copy_interfaces(interfaces, target):
    if not interfaces:
        LOG.warn("no interfaces file to copy!")
        return
    eni = os.path.sep.join([target, 'etc/network/interfaces'])
    shutil.copy(interfaces, eni)


def copy_dname_rules(rules_d, target):
    if not rules_d:
        LOG.warn("no udev rules directory to copy")
        return
    for rule in os.listdir(rules_d):
        target_file = os.path.join(
            target, "etc/udev/rules.d", "%s.rules" % rule)
        shutil.copy(os.path.join(rules_d, rule), target_file)


def restore_dist_interfaces(cfg, target):
    # cloud images have a link of /etc/network/interfaces into /run
    eni = os.path.sep.join([target, 'etc/network/interfaces'])
    if not cfg.get('restore_dist_interfaces', True):
        return

    rp = os.path.realpath(eni)
    if (os.path.exists(eni + ".dist") and
            (rp.startswith("/run") or rp.startswith(target + "/run"))):

        LOG.debug("restoring dist interfaces, existing link pointed to /run")
        shutil.move(eni, eni + ".old")
        shutil.move(eni + ".dist", eni)


def add_swap(cfg, target, fstab):
    # add swap file per cfg to filesystem root at target. update fstab.
    #
    # swap:
    #  filename: 'swap.img',
    #  size: None # (or 1G)
    #  maxsize: 2G
    if 'swap' in cfg and not cfg.get('swap'):
        LOG.debug("disabling 'add_swap' due to config")
        return

    swapcfg = cfg.get('swap', {})
    fname = swapcfg.get('filename', None)
    size = swapcfg.get('size', None)
    maxsize = swapcfg.get('maxsize', None)

    if size:
        size = util.human2bytes(str(size))
    if maxsize:
        maxsize = util.human2bytes(str(maxsize))

    swap.setup_swapfile(target=target, fstab=fstab, swapfile=fname, size=size,
                        maxsize=maxsize)


def detect_and_handle_multipath(cfg, target):
    DEFAULT_MULTIPATH_PACKAGES = ['multipath-tools-boot']
    mpcfg = cfg.get('multipath', {})
    mpmode = mpcfg.get('mode', 'auto')
    mppkgs = mpcfg.get('packages', DEFAULT_MULTIPATH_PACKAGES)
    mpbindings = mpcfg.get('overwrite_bindings', True)

    if isinstance(mppkgs, str):
        mppkgs = [mppkgs]

    if mpmode == 'disabled':
        return

    if mpmode == 'auto' and not block.detect_multipath(target):
        return

    LOG.info("Detected multipath devices. Installing support via %s", mppkgs)

    util.install_packages(mppkgs, target=target)
    replace_spaces = True
    try:
        # check in-target version
        pkg_ver = util.get_package_version('multipath-tools', target=target)
        LOG.debug("get_package_version:\n%s", pkg_ver)
        LOG.debug("multipath version is %s (major=%s minor=%s micro=%s)",
                  pkg_ver['semantic_version'], pkg_ver['major'],
                  pkg_ver['minor'], pkg_ver['micro'])
        # multipath-tools versions < 0.5.0 do _NOT_ want whitespace replaced
        # i.e. 0.4.X in Trusty.
        if pkg_ver['semantic_version'] < 500:
            replace_spaces = False
    except Exception as e:
        LOG.warn("failed reading multipath-tools version, "
                 "assuming it wants no spaces in wwids: %s", e)

    multipath_cfg_path = os.path.sep.join([target, '/etc/multipath.conf'])
    multipath_bind_path = os.path.sep.join([target, '/etc/multipath/bindings'])

    # We don't want to overwrite multipath.conf file provided by the image.
    if not os.path.isfile(multipath_cfg_path):
        # Without user_friendly_names option enabled system fails to boot
        # if any of the disks has spaces in its name. Package multipath-tools
        # has bug opened for this issue (LP: 1432062) but it was not fixed yet.
        multipath_cfg_content = '\n'.join(
            ['# This file was created by curtin while installing the system.',
             'defaults {',
             '	user_friendly_names yes',
             '}',
             ''])
        util.write_file(multipath_cfg_path, content=multipath_cfg_content)

    if mpbindings or not os.path.isfile(multipath_bind_path):
        # we do assume that get_devices_for_mp()[0] is /
        target_dev = block.get_devices_for_mp(target)[0]
        wwid = block.get_scsi_wwid(target_dev,
                                   replace_whitespace=replace_spaces)
        blockdev, partno = block.get_blockdev_for_partition(target_dev)

        mpname = "mpath0"
        grub_dev = "/dev/mapper/" + mpname
        if partno is not None:
            grub_dev += "-part%s" % partno

        LOG.debug("configuring multipath install for root=%s wwid=%s",
                  grub_dev, wwid)

        multipath_bind_content = '\n'.join(
            ['# This file was created by curtin while installing the system.',
             "%s %s" % (mpname, wwid),
             '# End of content generated by curtin.',
             '# Everything below is maintained by multipath subsystem.',
             ''])
        util.write_file(multipath_bind_path, content=multipath_bind_content)

        grub_cfg = os.path.sep.join(
            [target, '/etc/default/grub.d/50-curtin-multipath.cfg'])
        msg = '\n'.join([
            '# Written by curtin for multipath device wwid "%s"' % wwid,
            'GRUB_DEVICE=%s' % grub_dev,
            'GRUB_DISABLE_LINUX_UUID=true',
            ''])
        util.write_file(grub_cfg, content=msg)

    else:
        LOG.warn("Not sure how this will boot")

    # Initrams needs to be updated to include /etc/multipath.cfg
    # and /etc/multipath/bindings files.
    update_initramfs(target, all_kernels=True)


def detect_required_packages(cfg):
    """
    detect packages that will be required in-target by custom config items
    """

    mapping = {
        'storage': block.detect_required_packages_mapping(),
        'network': net.detect_required_packages_mapping(),
    }

    needed_packages = []
    for cfg_type, cfg_map in mapping.items():

        # skip missing or invalid config items, configs may
        # only have network or storage, not always both
        if not isinstance(cfg.get(cfg_type), dict):
            continue

        cfg_version = cfg[cfg_type].get('version')
        if not isinstance(cfg_version, int) or cfg_version not in cfg_map:
            msg = ('Supplied configuration version "%s", for config type'
                   '"%s" is not present in the known mapping.' % (cfg_version,
                                                                  cfg_type))
            raise ValueError(msg)

        mapped_config = cfg_map[cfg_version]
        found_reqs = mapped_config['handler'](cfg, mapped_config['mapping'])
        needed_packages.extend(found_reqs)

    return needed_packages


def install_missing_packages(cfg, target):
    ''' describe which operation types will require specific packages

    'custom_config_key': {
         'pkg1': ['op_name_1', 'op_name_2', ...]
     }
    '''

    installed_packages = util.get_installed_packages(target)
    needed_packages = [pkg for pkg in detect_required_packages(cfg)
                       if pkg not in installed_packages]

    arch_packages = {
        's390x': [('s390-tools', 'zipl')],
    }

    for pkg, cmd in arch_packages.get(platform.machine(), []):
        if not util.which(cmd, target=target):
            if pkg not in needed_packages:
                needed_packages.append(pkg)

    if needed_packages:
        state = util.load_command_environment()
        with events.ReportEventStack(
                name=state.get('report_stack_prefix'),
                reporting_enabled=True, level="INFO",
                description="Installing packages on target system: " +
                str(needed_packages)):
            util.install_packages(needed_packages, target=target)


def system_upgrade(cfg, target):
    """run system-upgrade (apt-get dist-upgrade) or other in target.

    config:
      system_upgrade:
        enabled: False

    """
    mycfg = {'system_upgrade': {'enabled': False}}
    config.merge_config(mycfg, cfg)
    mycfg = mycfg.get('system_upgrade')
    if not isinstance(mycfg, dict):
        LOG.debug("system_upgrade disabled by config. entry not a dict.")
        return

    if not config.value_as_boolean(mycfg.get('enabled', True)):
        LOG.debug("system_upgrade disabled by config.")
        return

    util.system_upgrade(target=target)


def handle_cloudconfig(cfg, base_dir=None):
    """write cloud-init configuration files into base_dir.

    cloudconfig format is a dictionary of keys and values of content

    cloudconfig:
      cfg-datasource:
        content:
         |
         #cloud-cfg
         datasource_list: [ MAAS ]
      cfg-maas:
        content:
         |
         #cloud-cfg
         reporting:
           maas: { consumer_key: 8cW9kadrWZcZvx8uWP,
                   endpoint: 'http://XXX',
                   token_key: jD57DB9VJYmDePCRkq,
                   token_secret: mGFFMk6YFLA3h34QHCv22FjENV8hJkRX,
                   type: webhook}
    """
    # check that cfg is dict
    if not isinstance(cfg, dict):
        raise ValueError("cloudconfig configuration is not in dict format")

    # for each item in the dict
    #   generate a path based on item key
    #   if path is already in the item, LOG warning, and use generated path
    for cfgname, cfgvalue in cfg.items():
        cfgpath = "50-cloudconfig-%s.cfg" % cfgname
        if 'path' in cfgvalue:
            LOG.warning("cloudconfig ignoring 'path' key in config")
        cfgvalue['path'] = cfgpath

    # re-use write_files format and adjust target to prepend
    LOG.debug('Calling write_files with cloudconfig @ %s', base_dir)
    LOG.debug('Injecting cloud-config:\n%s', cfg)
    futil.write_files(cfg, base_dir)


def ubuntu_core_curthooks(cfg, target=None):
    """ Ubuntu-Core 16 images cannot execute standard curthooks
        Instead we copy in any cloud-init configuration to
        the 'LABEL=writable' partition mounted at target.
    """

    ubuntu_core_target = os.path.join(target, "system-data")
    cc_target = os.path.join(ubuntu_core_target, 'etc/cloud/cloud.cfg.d')

    cloudconfig = cfg.get('cloudconfig', None)
    if cloudconfig:
        # remove cloud-init.disabled, if found
        cloudinit_disable = os.path.join(ubuntu_core_target,
                                         'etc/cloud/cloud-init.disabled')
        if os.path.exists(cloudinit_disable):
            util.del_file(cloudinit_disable)

        handle_cloudconfig(cloudconfig, base_dir=cc_target)

    netconfig = cfg.get('network', None)
    if netconfig:
        LOG.info('Writing network configuration')
        ubuntu_core_netconfig = os.path.join(cc_target,
                                             "50-curtin-networking.cfg")
        util.write_file(ubuntu_core_netconfig,
                        content=config.dump_config({'network': netconfig}))


def rpm_get_dist_id(target):
    """Use rpm command to extract the '%rhel' distro macro which returns
       the major os version id (6, 7, 8).  This works for centos or rhel
    """
    with util.ChrootableTarget(target) as in_chroot:
        dist, _ = in_chroot.subp(['rpm', '-E', '%rhel'], capture=True)
    return dist.rstrip()


def centos_apply_network_config(netcfg, target=None):
    """ CentOS images execute built-in curthooks which only supports
        simple networking configuration.  This hook enables advanced
        network configuration via config passthrough to the target.
    """

    # FIXME: legacy in case called with a 'full' config.
    #    possibly called by maas-images this way. remove after 2017-08-15.
    if isinstance(netcfg.get('network'), dict):
        netcfg = netcfg['network']

    def cloud_init_repo(version):
        if not version:
            raise ValueError('Missing required version parameter')

        return CLOUD_INIT_YUM_REPO_TEMPLATE % version

<<<<<<< HEAD
=======
    cloudconfig = cfg.get('cloudconfig', None)
    if cloudconfig:
        cc_target = util.target_path(target, 'etc/cloud/cloud.cfg.d')
        handle_cloudconfig(cloudconfig, base_dir=cc_target)

    netcfg = cfg.get('network', None)
>>>>>>> 71c49918
    if netcfg:
        LOG.info('Removing embedded network configuration (if present)')
        ifcfgs = glob.glob(util.target_path(target,
                                            'etc/sysconfig/network-scripts') +
                           '/ifcfg-*')
        # remove ifcfg-* (except ifcfg-lo)
        for ifcfg in ifcfgs:
            if os.path.basename(ifcfg) != "ifcfg-lo":
                util.del_file(ifcfg)

        LOG.info('Checking cloud-init in target [%s] for network '
                 'configuration passthrough support.', target)
        passthrough = net.netconfig_passthrough_available(target)
        LOG.debug('passthrough available via in-target: %s', passthrough)

        # if in-target cloud-init is not updated, upgrade via cloud-init repo
        if not passthrough:
            cloud_init_yum_repo = (
                util.target_path(target,
                                 'etc/yum.repos.d/curtin-cloud-init.repo'))
            # Inject cloud-init daily yum repo
            util.write_file(cloud_init_yum_repo,
                            content=cloud_init_repo(rpm_get_dist_id(target)))

            # we separate the installation of epel from cloud-init as
            # cloud-init will depend on packages included in epel and yum needs
            # to add the repository before we can install cloud-init
            with util.ChrootableTarget(target) as in_chroot:
                in_chroot.subp(['yum', '-y', 'install', 'epel-release'])
                in_chroot.subp(['yum', '-y', 'install',
                                'cloud-init-el-release'])
                in_chroot.subp(['yum', '-y', 'install', 'cloud-init'])

            # remove cloud-init el-stable bootstrap repo config as the
            # cloud-init-el-release package points to the correct repo
            util.del_file(cloud_init_yum_repo)

            # install bridge-utils if needed
            with util.ChrootableTarget(target) as in_chroot:
                try:
                    in_chroot.subp(['rpm', '-q', 'bridge-utils'],
                                   capture=False, rcs=[0])
                except util.ProcessExecutionError:
                    LOG.debug('Image missing bridge-utils package, installing')
                    in_chroot.subp(['yum', '-y', 'install', 'bridge-utils'])

    LOG.info('Passing network configuration through to target')
    net.render_netconfig_passthrough(target, netconfig={'network': netcfg})


def target_is_ubuntu_core(target):
    """Check if Ubuntu-Core specific directory is present at target"""
    if target:
        return os.path.exists(util.target_path(target,
                                               'system-data/var/lib/snapd'))
    return False


def target_is_centos(target):
    """Check if CentOS specific file is present at target"""
    if target:
        return os.path.exists(util.target_path(target, 'etc/centos-release'))

    return False


def target_is_rhel(target):
    """Check if RHEL specific file is present at target"""
    if target:
        return os.path.exists(util.target_path(target, 'etc/redhat-release'))

    return False


def curthooks(args):
    state = util.load_command_environment()

    if args.target is not None:
        target = args.target
    else:
        target = state['target']

    if target is None:
        sys.stderr.write("Unable to find target.  "
                         "Use --target or set TARGET_MOUNT_POINT\n")
        sys.exit(2)

    cfg = config.load_command_config(args, state)
    stack_prefix = state.get('report_stack_prefix', '')

    # if curtin-hooks hook exists in target we can defer to the in-target hooks
    if util.run_hook_if_exists(target, 'curtin-hooks'):
        # FIXME: For testing only until maas images have curthooks
        # that utilize centos_apply_network_config.
        if cfg.get('_ammend_centos_curthooks'):
            if cfg.get('cloudconfig'):
                handle_cloudconfig(
                    cfg['cloudconfig'],
                    target=util.target_path(target, 'etc/cloud/cloud.cfg.d'))

            if target_is_centos(target) or target_is_rhel(target):
                LOG.info('Detected RHEL/CentOS image, running extra hooks')
                with events.ReportEventStack(
                        name=stack_prefix, reporting_enabled=True,
                        level="INFO",
                        description="Configuring CentOS for first boot"):
                    centos_apply_network_config(cfg.get('network', {}), target)
        sys.exit(0)

    if target_is_ubuntu_core(target):
        LOG.info('Detected Ubuntu-Core image, running hooks')
        with events.ReportEventStack(
                name=stack_prefix, reporting_enabled=True, level="INFO",
                description="Configuring Ubuntu-Core for first boot"):
            ubuntu_core_curthooks(cfg, target)
        sys.exit(0)

    with events.ReportEventStack(
            name=stack_prefix + '/writing-config',
            reporting_enabled=True, level="INFO",
            description="configuring apt configuring apt"):
        do_apt_config(cfg, target)
        disable_overlayroot(cfg, target)

    # packages may be needed prior to installing kernel
    with events.ReportEventStack(
            name=stack_prefix + '/installing-missing-packages',
            reporting_enabled=True, level="INFO",
            description="installing missing packages"):
        install_missing_packages(cfg, target)

    # If a /etc/iscsi/nodes/... file was created by block_meta then it
    # needs to be copied onto the target system
    nodes_location = os.path.join(os.path.split(state['fstab'])[0],
                                  "nodes")
    if os.path.exists(nodes_location):
        copy_iscsi_conf(nodes_location, target)
        # do we need to reconfigure open-iscsi?

    # If a mdadm.conf file was created by block_meta than it needs to be copied
    # onto the target system
    mdadm_location = os.path.join(os.path.split(state['fstab'])[0],
                                  "mdadm.conf")
    if os.path.exists(mdadm_location):
        copy_mdadm_conf(mdadm_location, target)
        # as per https://bugs.launchpad.net/ubuntu/+source/mdadm/+bug/964052
        # reconfigure mdadm
        util.subp(['dpkg-reconfigure', '--frontend=noninteractive', 'mdadm'],
                  data=None, target=target)

    with events.ReportEventStack(
            name=stack_prefix + '/installing-kernel',
            reporting_enabled=True, level="INFO",
            description="installing kernel"):
        setup_zipl(cfg, target)
        install_kernel(cfg, target)
        run_zipl(cfg, target)
        restore_dist_interfaces(cfg, target)

    with events.ReportEventStack(
            name=stack_prefix + '/setting-up-swap',
            reporting_enabled=True, level="INFO",
            description="setting up swap"):
        add_swap(cfg, target, state.get('fstab'))

    with events.ReportEventStack(
            name=stack_prefix + '/apply-networking-config',
            reporting_enabled=True, level="INFO",
            description="apply networking config"):
        apply_networking(target, state)

    with events.ReportEventStack(
            name=stack_prefix + '/writing-etc-fstab',
            reporting_enabled=True, level="INFO",
            description="writing etc/fstab"):
        copy_fstab(state.get('fstab'), target)

    with events.ReportEventStack(
            name=stack_prefix + '/configuring-multipath',
            reporting_enabled=True, level="INFO",
            description="configuring multipath"):
        detect_and_handle_multipath(cfg, target)

    with events.ReportEventStack(
            name=stack_prefix + '/system-upgrade',
            reporting_enabled=True, level="INFO",
            description="updating packages on target system"):
        system_upgrade(cfg, target)

    # If a crypttab file was created by block_meta than it needs to be copied
    # onto the target system, and update_initramfs() needs to be run, so that
    # the cryptsetup hooks are properly configured on the installed system and
    # it will be able to open encrypted volumes at boot.
    crypttab_location = os.path.join(os.path.split(state['fstab'])[0],
                                     "crypttab")
    if os.path.exists(crypttab_location):
        copy_crypttab(crypttab_location, target)
        update_initramfs(target)

    # If udev dname rules were created, copy them to target
    udev_rules_d = os.path.join(state['scratch'], "rules.d")
    if os.path.isdir(udev_rules_d):
        copy_dname_rules(udev_rules_d, target)

    # As a rule, ARMv7 systems don't use grub. This may change some
    # day, but for now, assume no. They do require the initramfs
    # to be updated, and this also triggers boot loader setup via
    # flash-kernel.
    machine = platform.machine()
    if (machine.startswith('armv7') or
            machine.startswith('s390x') or
            machine.startswith('aarch64') and not util.is_uefi_bootable()):
        update_initramfs(target)
    else:
        setup_grub(cfg, target)

    sys.exit(0)


def POPULATE_SUBCMD(parser):
    populate_one_subcmd(parser, CMD_ARGUMENTS, curthooks)


# vi: ts=4 expandtab syntax=python<|MERGE_RESOLUTION|>--- conflicted
+++ resolved
@@ -814,15 +814,6 @@
 
         return CLOUD_INIT_YUM_REPO_TEMPLATE % version
 
-<<<<<<< HEAD
-=======
-    cloudconfig = cfg.get('cloudconfig', None)
-    if cloudconfig:
-        cc_target = util.target_path(target, 'etc/cloud/cloud.cfg.d')
-        handle_cloudconfig(cloudconfig, base_dir=cc_target)
-
-    netcfg = cfg.get('network', None)
->>>>>>> 71c49918
     if netcfg:
         LOG.info('Removing embedded network configuration (if present)')
         ifcfgs = glob.glob(util.target_path(target,
