--- conflicted
+++ resolved
@@ -160,10 +160,6 @@
     bmsg = "Disabling IPv6 privacy extensions config may not apply."
     try:
         contents = util.load_file(cfg)
-<<<<<<< HEAD
-    except:
-        msg = bmsg + " %s exists, but could not be read." % cfg
-=======
         known_contents = ["net.ipv6.conf.all.use_tempaddr = 2",
                           "net.ipv6.conf.default.use_tempaddr = 2"]
         lines = [f.strip() for f in contents.splitlines()
@@ -185,7 +181,6 @@
             msg = (bmsg + " '%s' exists with user configured content." % cfg)
     except Exception as e:
         msg = bmsg + " %s exists, but could not be read. %s" % (cfg, e)
->>>>>>> 1c480624
         LOG.exception(msg)
         raise
 
@@ -231,9 +226,6 @@
     bmsg = "Dynamic networking config may not apply."
     try:
         contents = util.load_file(cfg)
-<<<<<<< HEAD
-    except:
-=======
         known_contents = ["auto eth0", "iface eth0 inet dhcp"]
         lines = [f.strip() for f in contents.splitlines()
                  if not f.startswith("#")]
@@ -243,7 +235,6 @@
         else:
             msg = (bmsg + " '%s' exists with user configured content." % cfg)
     except Exception:
->>>>>>> 1c480624
         msg = bmsg + " %s exists, but could not be read." % cfg
         LOG.exception(msg)
         raise
