--- conflicted
+++ resolved
@@ -734,40 +734,9 @@
         # If pvremove is run and there is no label on the system,
         # then it exits with 5. That is also okay, because we might be
         # wiping something that is already blank
-<<<<<<< HEAD
         util.subp(['pvremove', '--force', '--force', '--yes', path],
                   rcs=[0, 5], capture=True)
         lvm.lvm_scan()
-=======
-        cmds = []
-        cmds.append((["pvremove", "--force", "--force", "--yes", path],
-                     [0, 5]))
-
-        # the lvm tools lvscan, vgscan and pvscan on ubuntu precise do not
-        # support the flag --cache. the flag is present for the tools in ubuntu
-        # trusty and later. since lvmetad is used in current releases of
-        # ubuntu, the --cache flag is needed to ensure that the data cached by
-        # lvmetad is updated.
-
-        # if we are unable to determine the version of ubuntu we are running
-        # on, we are much more likely to be correct in using the --cache flag,
-        # as every supported release except for precise supports the --cache
-        # flag, and most releases being installed now are either trusty or
-        # xenial
-        release = util.lsb_release().get('codename')
-        if release in [None, 'UNAVAILABLE']:
-            LOG.warn('unable to find release number, assuming trusty or later')
-            release = 'trusty'
-
-        for cmd in [['pvscan'], ['vgscan', '--mknodes']]:
-            if release != 'precise':
-                cmd.append('--cache')
-            cmds.append((cmd, [0]))
-
-        for (cmd, rcs) in cmds:
-            util.subp(cmd, rcs=rcs, capture=True)
->>>>>>> b4dad82c
-
     elif mode == "zero":
         wipe_file(path)
     elif mode == "random":
