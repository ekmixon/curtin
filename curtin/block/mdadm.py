#   Copyright (C) 2015 Canonical Ltd.
#
#   Author: Ryan Harper <ryan.harper@canonical.com>
#
#   Curtin is free software: you can redistribute it and/or modify it under
#   the terms of the GNU Affero General Public License as published by the
#   Free Software Foundation, either version 3 of the License, or (at your
#   option) any later version.
#
#   Curtin is distributed in the hope that it will be useful, but WITHOUT ANY
#   WARRANTY; without even the implied warranty of MERCHANTABILITY or FITNESS
#   FOR A PARTICULAR PURPOSE.  See the GNU Affero General Public License for
#   more details.
#
#   You should have received a copy of the GNU Affero General Public License
#   along with Curtin.  If not, see <http://www.gnu.org/licenses/>.


# This module wraps calls to the mdadm utility for examing Linux SoftRAID
# virtual devices.  Functions prefixed with 'mdadm_' involve executing
# the 'mdadm' command in a subprocess.  The remaining functions handle
# manipulation of the mdadm output.


import os
import re
import shlex
from subprocess import CalledProcessError

from curtin.block import (dev_short, dev_path, is_valid_device, sys_block_path)
from curtin import util
from curtin.log import LOG

NOSPARE_RAID_LEVELS = [
    'linear', 'raid0', '0', 0,
]

SPARE_RAID_LEVELS = [
    'raid1', 'stripe', 'mirror', '1', 1,
    'raid4', '4', 4,
    'raid5', '5', 5,
    'raid6', '6', 6,
    'raid10', '10', 10,
]

VALID_RAID_LEVELS = NOSPARE_RAID_LEVELS + SPARE_RAID_LEVELS

#  https://www.kernel.org/doc/Documentation/md.txt
'''
     clear
         No devices, no size, no level
         Writing is equivalent to STOP_ARRAY ioctl
     inactive
         May have some settings, but array is not active
            all IO results in error
         When written, doesn't tear down array, but just stops it
     suspended (not supported yet)
         All IO requests will block. The array can be reconfigured.
         Writing this, if accepted, will block until array is quiessent
     readonly
         no resync can happen.  no superblocks get written.
         write requests fail
     read-auto
         like readonly, but behaves like 'clean' on a write request.

     clean - no pending writes, but otherwise active.
         When written to inactive array, starts without resync
         If a write request arrives then
           if metadata is known, mark 'dirty' and switch to 'active'.
           if not known, block and switch to write-pending
         If written to an active array that has pending writes, then fails.
     active
         fully active: IO and resync can be happening.
         When written to inactive array, starts with resync

     write-pending
         clean, but writes are blocked waiting for 'active' to be written.

     active-idle
       like active, but no writes have been seen for a while (safe_mode_delay).
'''

ERROR_RAID_STATES = [
    'clear',
    'inactive',
    'suspended',
]

READONLY_RAID_STATES = [
    'readonly',
]

READWRITE_RAID_STATES = [
    'read-auto',
    'clean',
    'active',
    'active-idle',
    'write-pending',
]

VALID_RAID_ARRAY_STATES = (
    ERROR_RAID_STATES +
    READONLY_RAID_STATES +
    READWRITE_RAID_STATES
)

# need a on-import check of version and set the value for later reference
''' mdadm version < 3.3 doesn't include enough info when using --export
    and we must use --detail and parse out information.  This method
    checks the mdadm version and will return True if we can use --export
    for key=value list with enough info, false if version is less than
'''
MDADM_USE_EXPORT = util.lsb_release()['codename'] not in ['precise', 'trusty']

#
# mdadm executors
#


def mdadm_assemble(md_devname=None, devices=[], spares=[], scan=False):
    # md_devname is a /dev/XXXX
    # devices is non-empty list of /dev/xxx
    # if spares is non-empt list append of /dev/xxx
    cmd = ["mdadm", "--assemble"]
    if scan:
        cmd += ['--scan']
    else:
        valid_mdname(md_devname)
        cmd += [md_devname, "--run"] + devices
        if spares:
            cmd += spares

    util.subp(cmd, capture=True, rcs=[0, 1, 2])
    util.subp(["udevadm", "settle"])


def mdadm_create(md_devname, raidlevel, devices, spares=None, md_name=""):
    LOG.debug('mdadm_create: ' +
              'md_name=%s raidlevel=%s ' % (md_devname, raidlevel) +
              ' devices=%s spares=%s name=%s' % (devices, spares, md_name))

    assert_valid_devpath(md_devname)

    if raidlevel not in VALID_RAID_LEVELS:
        raise ValueError('Invalid raidlevel: [{}]'.format(raidlevel))

    min_devices = md_minimum_devices(raidlevel)
    if len(devices) < min_devices:
        err = 'Not enough devices for raidlevel: ' + str(raidlevel)
        err += ' minimum devices needed: ' + str(min_devices)
        raise ValueError(err)

    if spares and raidlevel not in SPARE_RAID_LEVELS:
        err = ('Raidlevel does not support spare devices: ' + str(raidlevel))
        raise ValueError(err)

    cmd = ["mdadm", "--create", md_devname, "--run",
           "--level=%s" % raidlevel, "--raid-devices=%s" % len(devices)]
    if md_name:
        cmd.append("--name=%s" % md_name)

    for device in devices:
        # Zero out device superblock just in case device has been used for raid
        # before, as this will cause many issues
        util.subp(["mdadm", "--zero-superblock", device], capture=True)
        cmd.append(device)

    if spares:
        cmd.append("--spare-devices=%s" % len(spares))
        for device in spares:
            util.subp(["mdadm", "--zero-superblock", device], capture=True)
            cmd.append(device)

    # Create the raid device
    util.subp(["udevadm", "settle"])
    util.subp(["udevadm", "control", "--stop-exec-queue"])
    util.subp(cmd, capture=True)
    util.subp(["udevadm", "control", "--start-exec-queue"])
    util.subp(["udevadm", "settle",
               "--exit-if-exists=%s" % md_devname])


def mdadm_examine(devpath, export=MDADM_USE_EXPORT):
    ''' exectute mdadm --examine, and optionally
        append --export.
        Parse and return dict of key=val from output'''
    assert_valid_devpath(devpath)

    cmd = ["mdadm", "--examine"]
    if export:
        cmd.extend(["--export"])

    cmd.extend([devpath])
    try:
        (out, _err) = util.subp(cmd, capture=True)
    except CalledProcessError:
        LOG.exception('Error: not a valid md device: ' + devpath)
        return {}

    if export:
        data = __mdadm_export_to_dict(out)
    else:
        data = __upgrade_detail_dict(__mdadm_detail_to_dict(out))

    return data


def mdadm_stop(devpath):
    assert_valid_devpath(devpath)

    LOG.info("mdadm stopping: %s" % devpath)
    util.subp(["mdadm", "--stop", devpath], rcs=[0, 1], capture=True)


def mdadm_remove(devpath):
    assert_valid_devpath(devpath)

    LOG.info("mdadm removing: %s" % devpath)
    util.subp(["mdadm", "--remove", devpath], rcs=[0, 1], capture=True)


def mdadm_query_detail(md_devname, export=MDADM_USE_EXPORT):
    valid_mdname(md_devname)

    cmd = ["mdadm", "--query", "--detail"]
    if export:
        cmd.extend(["--export"])
    cmd.extend([md_devname])
    (out, _err) = util.subp(cmd, capture=True)

    if export:
        data = __mdadm_export_to_dict(out)
    else:
        data = __upgrade_detail_dict(__mdadm_detail_to_dict(out))

    return data


def mdadm_detail_scan():
    (out, _err) = util.subp(["mdadm", "--detail", "--scan"], capture=True)
    if not _err:
        return out


# ------------------------------ #
def valid_mdname(md_devname):
    assert_valid_devpath(md_devname)

    if not is_valid_device(md_devname):
        raise ValueError('Specified md device does not exist: ' + md_devname)
        return False

    return True


def valid_devpath(devpath):
    if devpath:
        return devpath.startswith('/dev')
    return False


def assert_valid_devpath(devpath):
    if not valid_devpath(devpath):
        raise ValueError("Invalid devpath: '%s'" % devpath)


def md_sysfs_attr(md_devname, attrname):
    if not valid_mdname(md_devname):
        raise ValueError('Invalid md devicename: [{}]'.format(md_devname))

    attrdata = ''
    #  /sys/class/block/<md_short>/md
    sysmd = sys_block_path(md_devname, "md")

    #  /sys/class/block/<md_short>/md/attrname
    sysfs_attr_path = os.path.join(sysmd, attrname)
    if os.path.isfile(sysfs_attr_path):
        attrdata = util.load_file(sysfs_attr_path).strip()

    return attrdata


def md_raidlevel_short(raidlevel):
    if isinstance(raidlevel, int) or raidlevel in ['linear', 'stripe']:
        return raidlevel

    return int(raidlevel.replace('raid', ''))


def md_minimum_devices(raidlevel):
    ''' return the minimum number of devices for a given raid level '''
    rl = md_raidlevel_short(raidlevel)
    if rl in [0, 1, 'linear', 'stripe']:
        return 2
    if rl in [5]:
        return 3
    if rl in [6, 10]:
        return 4

    return -1


def __md_check_array_state(md_devname, mode='READWRITE'):
    modes = {
        'READWRITE': READWRITE_RAID_STATES,
        'READONLY': READONLY_RAID_STATES,
        'ERROR': ERROR_RAID_STATES,
    }
    if mode not in modes:
        raise ValueError('Invalid Array State mode: ' + mode)

    array_state = md_sysfs_attr(md_devname, 'array_state')
    if array_state in modes[mode]:
        return True

    return False


def md_check_array_state_rw(md_devname):
    return __md_check_array_state(md_devname, mode='READWRITE')


def md_check_array_state_ro(md_devname):
    return __md_check_array_state(md_devname, mode='READONLY')


def md_check_array_state_error(md_devname):
    return __md_check_array_state(md_devname, mode='ERROR')


def __mdadm_export_to_dict(output):
    ''' convert Key=Value text output into dictionary '''
    return dict(tok.split('=', 1) for tok in shlex.split(output))


def __mdadm_detail_to_dict(input):
    ''' Convert mdadm --detail output to dictionary

    /dev/vde:
              Magic : a92b4efc
            Version : 1.2
        Feature Map : 0x0
         Array UUID : 93a73e10:427f280b:b7076c02:204b8f7a
               Name : wily-foobar:0  (local to host wily-foobar)
      Creation Time : Sat Dec 12 16:06:05 2015
         Raid Level : raid1
       Raid Devices : 2

     Avail Dev Size : 20955136 (9.99 GiB 10.73 GB)
      Used Dev Size : 20955136 (9.99 GiB 10.73 GB)
         Array Size : 10477568 (9.99 GiB 10.73 GB)
        Data Offset : 16384 sectors
       Super Offset : 8 sectors
       Unused Space : before=16296 sectors, after=0 sectors
              State : clean
        Device UUID : 8fcd62e6:991acc6e:6cb71ee3:7c956919

        Update Time : Sat Dec 12 16:09:09 2015
      Bad Block Log : 512 entries available at offset 72 sectors
           Checksum : 65b57c2e - correct
             Events : 17


       Device Role : spare
       Array State : AA ('A' == active, '.' == missing, 'R' == replacing)
    '''
    data = {}

    device = re.findall('^(\/dev\/[a-zA-Z0-9-\._]+)', input)
    if len(device) == 1:
        data.update({'device': device[0]})
    else:
        raise ValueError('Failed to determine device in input')

    #  FIXME: probably could do a better regex to match the LHS which
    #         has one, two or three words
    for f in re.findall('(\w+|\w+\ \w+|\w+\ \w+\ \w+)' +
                        '\ \:\ ([a-zA-Z0-9\-\.,: \(\)=\']+)',
                        input, re.MULTILINE):
        key = f[0].replace(' ', '_').lower()
        val = f[1]
        if key in data:
            raise ValueError('Duplicate key in mdadm regex parsing: ' + key)
        data.update({key: val})

    return data


def md_device_key_role(devname):
    if not devname:
        raise ValueError('Missing parameter devname')
    return 'MD_DEVICE_' + dev_short(devname) + '_ROLE'


def md_device_key_dev(devname):
    if not devname:
        raise ValueError('Missing parameter devname')
    return 'MD_DEVICE_' + dev_short(devname) + '_DEV'


def __upgrade_detail_dict(detail):
    ''' This method attempts to convert mdadm --detail output into
        a KEY=VALUE output the same as mdadm --detail --export from mdadm v3.3
    '''
    # if the input already has MD_UUID, it's already been converted
    if 'MD_UUID' in detail:
        return detail

    md_detail = {
        'MD_LEVEL': detail['raid_level'],
        'MD_DEVICES': detail['raid_devices'],
        'MD_METADATA': detail['version'],
        'MD_NAME': detail['name'].split()[0],
    }

    # exmaine has ARRAY UUID
    if 'array_uuid' in detail:
        md_detail.update({'MD_UUID': detail['array_uuid']})
    # query,detail has UUID
    elif 'uuid' in detail:
        md_detail.update({'MD_UUID': detail['uuid']})

    device = detail['device']

    #  MD_DEVICE_vdc1_DEV=/dev/vdc1
    md_detail.update({md_device_key_dev(device): device})

    if 'device_role' in detail:
        role = detail['device_role']
        if role != 'spare':
            # device_role = Active device 1
            role = role.split()[-1]

        # MD_DEVICE_vdc1_ROLE=spare
        md_detail.update({md_device_key_role(device): role})

    return md_detail


def md_read_run_mdadm_map():
    '''
        md1 1.2 59beb40f:4c202f67:088e702b:efdf577a /dev/md1
        md0 0.90 077e6a9e:edf92012:e2a6e712:b193f786 /dev/md0

        return
        # md_shortname = (metaversion, md_uuid, md_devpath)
        data = {
            'md1': (1.2, 59beb40f:4c202f67:088e702b:efdf577a, /dev/md1)
            'md0': (0.90, 077e6a9e:edf92012:e2a6e712:b193f786, /dev/md0)
    '''

    mdadm_map = {}
    run_mdadm_map = '/run/mdadm/map'
    if os.path.exists(run_mdadm_map):
        with open(run_mdadm_map, 'r') as fp:
            data = fp.read().strip()
        for entry in data.split('\n'):
            (key, meta, md_uuid, dev) = entry.split()
            mdadm_map.update({key: (meta, md_uuid, dev)})

    return mdadm_map


def md_get_spares_list(devpath):
<<<<<<< HEAD
    sysfs_md = sys_block_path(devpath, "md")
=======
    assert_valid_devpath(devpath)

    sysfs_md = sys_block_path(devpath) + '/md'

    if not os.path.exists(sysfs_md):
        raise ValueError('Cannot find md sysfs directory: ' +
                         sysfs_md)
>>>>>>> 1ea4f40d

    spares = [dev_path(dev[4:])
              for dev in os.listdir(sysfs_md)
              if (dev.startswith('dev-') and
                  util.load_file(os.path.join(sysfs_md,
                                              dev,
                                              'state')).strip() == 'spare')]

    return spares


def md_get_devices_list(devpath):
<<<<<<< HEAD
    sysfs_md = sys_block_path(devpath, "md")
=======
    assert_valid_devpath(devpath)

    sysfs_md = sys_block_path(devpath) + '/md'
    if not os.path.exists(sysfs_md):
        raise ValueError('Cannot find md sysfs directory: ' +
                         sysfs_md)
>>>>>>> 1ea4f40d
    devices = [dev_path(dev[4:])
               for dev in os.listdir(sysfs_md)
               if (dev.startswith('dev-') and
                   util.load_file(os.path.join(sysfs_md,
                                               dev,
                                               'state')).strip() != 'spare')]
    return devices


def md_check_array_uuid(md_devname, md_uuid):
    valid_mdname(md_devname)

    # confirm we have /dev/{mdname} by following the udev symlink
    mduuid_path = ('/dev/disk/by-id/md-uuid-' + md_uuid)
    mdlink_devname = dev_path(os.path.realpath(mduuid_path))
    if md_devname != mdlink_devname:
        err = ('Mismatch between devname and md-uuid symlink: ' +
               '%s -> %s != %s' % (mduuid_path, mdlink_devname, md_devname))
        raise ValueError(err)

    return True


def md_get_uuid(md_devname):
    valid_mdname(md_devname)

    md_query = mdadm_query_detail(md_devname)
    return md_query.get('MD_UUID', None)


def _compare_devlist(expected, found):
    LOG.debug('comparing device lists: '
              'expected: {} found: {}'.format(expected, found))
    expected = set(expected)
    found = set(found)
    if expected != found:
        missing = expected.difference(found)
        extra = found.difference(expected)
        raise ValueError("RAID array device list does not match."
                         " Missing: {} Extra: {}".format(missing, extra))


def md_check_raidlevel(raidlevel):
    # Validate raidlevel against what curtin supports configuring
    if raidlevel not in VALID_RAID_LEVELS:
        err = ('Invalid raidlevel: ' + raidlevel +
               ' Must be one of: ' + str(VALID_RAID_LEVELS))
        raise ValueError(err)
    return True


def md_block_until_in_sync(md_devname):
    '''
    sync_completed
    This shows the number of sectors that have been completed of
    whatever the current sync_action is, followed by the number of
    sectors in total that could need to be processed.  The two
    numbers are separated by a '/'  thus effectively showing one
    value, a fraction of the process that is complete.
    A 'select' on this attribute will return when resync completes,
    when it reaches the current sync_max (below) and possibly at
    other times.
    '''
    # FIXME: use selectors to block on: /sys/class/block/mdX/md/sync_completed
    pass


def md_check_array_state(md_devname):
    # check array state

    writable = md_check_array_state_rw(md_devname)
    degraded = md_sysfs_attr(md_devname, 'degraded')
    sync_action = md_sysfs_attr(md_devname, 'sync_action')

    if not writable:
        raise ValueError('Array not in writable state: ' + md_devname)
    if degraded != "0":
        raise ValueError('Array in degraded state: ' + md_devname)
    if sync_action != "idle":
        raise ValueError('Array syncing, not idle state: ' + md_devname)

    return True


def md_check_uuid(md_devname):
    md_uuid = md_get_uuid(md_devname)
    if not md_uuid:
        raise ValueError('Failed to get md UUID from device: ' + md_devname)
    return md_check_array_uuid(md_devname, md_uuid)


def md_check_devices(md_devname, devices):
    if not devices or len(devices) == 0:
        raise ValueError('Cannot verify raid array with empty device list')

    # collect and compare raid devices based on md name versus
    # expected device list.
    #
    # NB: In some cases, a device might report as a spare until
    #     md has finished syncing it into the array.  Currently
    #     we fail the check since the specified raid device is not
    #     yet in its proper role.  Callers can check mdadm_sync_action
    #     state to see if the array is currently recovering, which would
    #     explain the failure.  Also  mdadm_degraded will indicate if the
    #     raid is currently degraded or not, which would also explain the
    #     failure.
    md_raid_devices = md_get_devices_list(md_devname)
    LOG.debug('md_check_devices: md_raid_devs: ' + str(md_raid_devices))
    _compare_devlist(devices, md_raid_devices)


def md_check_spares(md_devname, spares):
    # collect and compare spare devices based on md name versus
    # expected device list.
    md_raid_spares = md_get_spares_list(md_devname)
    _compare_devlist(spares, md_raid_spares)


def md_check_array_membership(md_devname, devices):
    # validate that all devices are members of the correct array
    md_uuid = md_get_uuid(md_devname)
    for device in devices:
        dev_examine = mdadm_examine(device, export=False)
        if 'MD_UUID' not in dev_examine:
            raise ValueError('Device is not part of an array: ' + device)
        dev_uuid = dev_examine['MD_UUID']
        if dev_uuid != md_uuid:
            err = "Device {} is not part of {} array. ".format(device,
                                                               md_devname)
            err += "MD_UUID mismatch: device:{} != array:{}".format(dev_uuid,
                                                                    md_uuid)
            raise ValueError(err)


def md_check(md_devname, raidlevel, devices=[], spares=[]):
    ''' Check passed in variables from storage configuration against
        the system we're running upon.
    '''
    LOG.debug('RAID validation: ' +
              'name={} raidlevel={} devices={} spares={}'.format(md_devname,
                                                                 raidlevel,
                                                                 devices,
                                                                 spares))
    assert_valid_devpath(md_devname)

    md_check_array_state(md_devname)
    md_check_raidlevel(raidlevel)
    md_check_uuid(md_devname)
    md_check_devices(md_devname, devices)
    md_check_spares(md_devname, spares)
    md_check_array_membership(md_devname, devices + spares)

    LOG.debug('RAID array OK: ' + md_devname)
    return True


# vi: ts=4 expandtab syntax=python<|MERGE_RESOLUTION|>--- conflicted
+++ resolved
@@ -462,18 +462,7 @@
 
 
 def md_get_spares_list(devpath):
-<<<<<<< HEAD
     sysfs_md = sys_block_path(devpath, "md")
-=======
-    assert_valid_devpath(devpath)
-
-    sysfs_md = sys_block_path(devpath) + '/md'
-
-    if not os.path.exists(sysfs_md):
-        raise ValueError('Cannot find md sysfs directory: ' +
-                         sysfs_md)
->>>>>>> 1ea4f40d
-
     spares = [dev_path(dev[4:])
               for dev in os.listdir(sysfs_md)
               if (dev.startswith('dev-') and
@@ -485,16 +474,7 @@
 
 
 def md_get_devices_list(devpath):
-<<<<<<< HEAD
     sysfs_md = sys_block_path(devpath, "md")
-=======
-    assert_valid_devpath(devpath)
-
-    sysfs_md = sys_block_path(devpath) + '/md'
-    if not os.path.exists(sysfs_md):
-        raise ValueError('Cannot find md sysfs directory: ' +
-                         sysfs_md)
->>>>>>> 1ea4f40d
     devices = [dev_path(dev[4:])
                for dev in os.listdir(sysfs_md)
                if (dev.startswith('dev-') and
