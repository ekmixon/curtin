#!/bin/bash

<<<<<<< HEAD
pycheck_dirs=( "curtin/" "tests/" "tools/curtin-log-print")
=======
pycheck_dirs=(
    "curtin/"
    "tests/"
    "tools/curtin-log-print"
    "tools/report_webhook_logger.py"
)
>>>>>>> 187771f8
bin_files=( )
CR="
"
[ "$1" = "-v" ] && { verbose="$1"; shift; } || verbose=""

set -f
if [ $# -eq 0 ]; then unset IFS
   IFS="$CR"
   files=( "${bin_files[@]}" "${pycheck_dirs[@]}" )
   unset IFS
else
   files=( "$@" )
fi

myname=${0##*/}
cmd=( "${myname#run-}" $verbose "${files[@]}" )
echo "Running: " "${cmd[@]}" 1>&2
exec "${cmd[@]}"<|MERGE_RESOLUTION|>--- conflicted
+++ resolved
@@ -1,15 +1,11 @@
 #!/bin/bash
 
-<<<<<<< HEAD
-pycheck_dirs=( "curtin/" "tests/" "tools/curtin-log-print")
-=======
 pycheck_dirs=(
     "curtin/"
     "tests/"
     "tools/curtin-log-print"
     "tools/report_webhook_logger.py"
 )
->>>>>>> 187771f8
 bin_files=( )
 CR="
 "
