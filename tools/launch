#!/bin/bash

VERBOSITY=0
TEMP_D=""
HTTP_PID=""
XKVM_PID=""
HTTP_PORT_TRIES=${HTTP_PORT_TRIES:-5}
HTTP_PORT_MIN=${HTTP_PORT_MIN:-12000}
HTTP_PORT_MAX=${HTTP_PORT_MAX:-65500}

error() { echo "$@" 1>&2; }

Usage() {
    cat <<EOF
Usage: ${0##*/} [ options ] boot-image curtin install [args]

   boot the image 'boot-image', so that it will run 
      curtin install [args]
   after booting. 'curtin install [args]' can be any command'
  
   options:
           --add  F[:T] add file 'F' to the curtin archive at T
      -a | --append     append args to kernel cmdline (--kernel)
      -d | --disk   D   add a disk 'D' format (path[:size])
           --uefi       enable uefi boot method
      -h | --help       show this message
      -i | --initrd F   use initramfs F
      -k | --kernel F   use kernel K
           --mem    K   memory in Kb
      -n | --netdev     netdev can be 'user' or a bridge
      -p | --publish F  make file 'F' available in web server
           --silent     use -vga none
           --serial-log F  : log to F (default 'serial.log')
      -v | --verbose    be more verbose

   use of --kernel/--initrd will seed cloud-init via cmdline
   rather than the local datasource

   Example:
    * boot myboot.img, and install my-root.tar.gz
      ${0##*/} myboot.img --publish my-root.tar.gz curtin \
         install PUBURL/my-root.tar.gz

EOF
}

bad_Usage() { Usage 1>&2; [ $# -eq 0 ] || error "$@"; exit 1; }
cleanup() {
    local msg="" pid=""
    [ ! -d "$TEMP_D" ] || msg="${msg:+$msg }remove temp dir ${TEMP_D}."
    [ -z "$HTTP_PID" ] || msg="${msg:+$msg }kill http pid ${HTTP_PID}."
    [ -z "$XKVM_PID" ] || msg="${msg:+$msg }kill xkvm pid ${XKVM_PID}."
    debug 1 "cleaning up.${msg:+ $msg}"
    [ -z "${TEMP_D}" -o ! -d "${TEMP_D}" ] || rm -Rf "${TEMP_D}"
    for pid in ${XKVM_PID} ${HTTP_PID}; do
        kill $pid
    done
}
sighandle() {
    debug 1 "recieved $1"
    exit ${2:-1}
}

register_signal_handlers() {
    local cur
    for cur in TERM INT; do
        trap "sighandle $cur" "SIG$cur"
    done
}

debug() {
    local level=${1}; shift;
    [ "${level}" -gt "${VERBOSITY}" ] && return
    error "${@}"
}

get_my_ip() {
    [ -z "$IP_ADDR" ] || { _RET="${IP_ADDR}"; return 0; }
    local Iface Destination Gateway Flags RefCnt Use Metric Mask MTU Window IRTT
    local iface ipaddr="" tmpf=""
    # work around LP: #1483440
    cp "/proc/net/route" "${TEMP_D}/current-route"
    while read Iface Destination Gateway Flags RefCnt Use Metric Mask MTU Window IRTT; do
        [ "$Mask" = "00000000" ] && break
    done < "${TEMP_D}/current-route"
    iface="$Iface"
    ipaddr=$(LC_ALL=C /sbin/ip -4 addr list dev "$iface" scope global) || return
    ipaddr=${ipaddr#* inet }
    ipaddr=${ipaddr%%/*}
    _RET="$ipaddr"
}

write_metadata() {
    cat <<EOF
instance-id: 'inst-${RANDOM}'
EOF
}

write_userdata() {
    local x
    cat <<EOF
#cloud-config-archive
- type: text/cloud-config
  content: |
   password: passw0rd
   chpasswd: { expire: False }
   output: {all: '| tee -a /var/log/cloud-init-output.log'}
EOF
    for x in "$@"; do
        printf "%s\n" "- |" && sed 's,^,  ,' "$x" || return
    done
}

xkvm_check() {
    command -v xkvm >/dev/null 2>&1 && return
    local myd
    myd=$(dirname "$0")
    [ -x "$myd/xkvm" ] && PATH="$myd:$PATH" && return
    cat 1>&2 <<EOF
Unable to find 'xkvm' in PATH, should be in curtin's tools/ dir
EOF
    return 1
}

_start_http() {
    local pubdir="$1" ip="$2" port="$3"
    local statfile="_datesum" contents="" burl="http://$ip:$port"
    local found="" hpid="" ret=""
    contents="$$:$(date +%s.%N)"
    echo "$contents" > "$pubdir/$statfile"
    ( set -eb; cd "$pubdir" &&
        exec python -m SimpleHTTPServer "$port" ) >"$pubdir/ws.log" 2>&1 &
    hpid=$!
    HTTP_PID=$hpid  # set so cleanup cleans up during wget
    debug 3 "checking web service [pid=$hpid] on $burl"
    found=$(env -u http_proxy wget -q --waitretry=0.4 --retry-connrefused \
        --tries=10 "$burl/$statfile" --timeout=4 -O - 2>/dev/null) &&
        [ "$found" = "$contents" ] && {
            _RET=$hpid
            return 0
        }
    ret=$?
    kill $hpid && HTTP_PID=""
    return $ret
}

start_http() {
    # start_http(pubdir, ip, port="", tries=5)
    # starts a web service at 'port' that serves files in 'pubdir'
    # waits until it is verified to be lisenting at ip
    # if port is not provided, '$tries' random ports are tried.
    # 
    # sets HTTP_PID and returns in _RET the port selected.
    local pubdir="$1" ip="$2" port="$3" tries="${4:-5}" i=""
    [ -z "$ip" ] && ip="localhost"
    local pmin="$HTTP_PORT_MIN" pmax="$HTTP_PORT_MAX" ret="" tried=""
    local ptries=""
    ptries=( )
    if [ -n "$port" ]; then
        ptries=( $port )
    elif [ $(($pmax-$pmin+1)) -le $tries ]; then
        # if tries spans the whole range, then just try them all
        local range=$(($pmax-$pmin+1))
        for((i=0;i<$range;i++)); do
            ptries[$i]=$((pmin+$i))
        done
    else
        for((i=0;i<$tries;i++)); do
            ptries[$i]="random"
        done
    fi
    for port in "${ptries[@]}"; do
        [ "$port" = "random" ] && port=$(($pmin+($RANDOM%($pmax+1-$pmin))))
        debug 2 "trying http server $ip:$port"
        _start_http "$pubdir" "$ip" "$port" &&
            HTTP_PID="$_RET" && _RET="$port" && 
            debug 1 "serving $pubdir at http://$ip:$port/ in pid $HTTP_PID" &&
            return 0
        ret=$?
        tried="$tried $port"
    done
    error "failed to start http on service on $ip tried ports: ${tried# }"
    return $ret
}

find_apt_proxy() {
    # pick an apt proxy for the guest
<<<<<<< HEAD
    local out="" proxy=""
=======
    local out=""
>>>>>>> 75e0ad08

    # if user set uncommon 'apt_proxy', then trust it
    [ -n "$apt_proxy" ] && echo "$apt_proxy" && return 0

<<<<<<< HEAD
    # if http_proxy is set in the environment and non-empty respect it
    [ -n "$http_proxy" ] && echo "$http_proxy" && return 0

=======
>>>>>>> 75e0ad08
    # see if the host has an apt proxy configured, and use it
    if command -v apt-config >/dev/null 2>&1; then
        out=$(apt-config shell x Acquire::HTTP::Proxy) &&
        out=$(sh -c 'eval $1 && echo $x' -- "$out") && [ -n "$out" ] &&
        echo "$out" && return
    fi

    return 1
}

main() {
    local short_opts="a:d:h:i:k:n:p:v"
    local long_opts="add:,append:,disk:,dowait,help,initrd:,kernel:,mem:,netdev:,no-dowait,power:,publish:,silent,serial-log:,uefi,verbose"
    local getopt_out=""
    getopt_out=$(getopt --name "${0##*/}" \
        --options "${short_opts}" --long "${long_opts}" -- "$@") &&
        eval set -- "${getopt_out}" ||
        { bad_Usage; return 1; }

    local seed=""
    local bootimg="" bootimg_dist="" target="" mem="1024"
    local udata="" ip="" http_port="${HTTP_PORT}" burl=""
    local tmp="" top_d
    local initrd="" kernel="" uappend="" iargs="" disk_args=""
    local pubs="" disks="" pstate="null"
    local uefi=0
    local netdevs=""
    local video="-curses" serial_log="file:serial.log"
    # dowait: run xkvm with a '&' and then 'wait' on the pid.
    #  the reason to do this or not do this has to do with interactivity
    #  if detached with &, then user input will not go to xkvm.
    #  if *not* detached, then signal handling is blocked until
    #  the foreground subprocess returns. which means we can't handle
    #  a sigterm and kill xkvm.
    #  We default to dowait=false if output is to a terminal
    local dowait=""
    [ -t 0 ] && dowait=false || dowait=true
    pubs=( )
    disks=( )
    addfiles=( )
    netdevs=( )
    pt=( )

    # if output is to a terminal, then set dowait default to false
    [ -t 0 ] && dowait=false || dowait=true
    while [ $# -ne 0 ]; do
        cur=${1}; next=${2};
        case "$cur" in
               --add) addfiles[${#addfiles[@]}]="$next"; shift;;
            -a|--append) uappend="$next"; shift;;
            -d|--disk) disks[${#disks[@]}]="$next"; shift;;
            -h|--help) Usage ; exit 0;;
            -i|--initrd) initrd="$next"; shift;;
            -k|--kernel) kernel="$next"; shift;;
               --mem) mem="$next"; shift;;
               --power)
                case "$next" in
                    off) pstate="poweroff";;
                    on|none)  pstate="null";;
                    reboot) pstate="$next";;
                    *) error "Invalid power state, must be: off, on, reboot";;
                esac
                shift;;
            -n|--netdev) netdevs[${#netdevs[@]}]="$next"; shift;;
            -p|--publish) pubs[${#pub[@]}]="$next"; shift;;
               --uefi) uefi=1;;
               --silent) video="-nographic";;
               --serial-log) serial_log="file:$next"; shift;;
            -v|--verbose) VERBOSITY=$((${VERBOSITY}+1));;
               --dowait) pt[${#pt[@]}]="$cur"; dowait=true;;
               --no-dowait) pt[${#pt[@]}]="$cur"; dowait=false;;
            --) shift; break;;
        esac
        shift;
    done

    # handle passing through '-v' if given
    local t=""
    for((i=0;i<${VERBOSITY};i++)); do t="${t}v"; done
    [ -n "$t" ] && pt[${#pt[@]}]="-$t"

    [ $# -ge 0 ] || { bad_Usage "must provide boot-image"; return 1; }
    bootimg_dist="$1"
    shift
    cmdargs=( "$@" )

    TEMP_D=$(mktemp -d "${TMPDIR:-/tmp}/${0##*/}.XXXXXX") ||
        { error "failed to make tempdir"; return 1; }

    trap cleanup EXIT
    register_signal_handlers

    local bios_opts=""

    bios_opts=( )
    if [ $uefi -eq 1 ]; then
        local ovmf_bios="/usr/share/qemu/OVMF.fd"
        [ -f "$ovmf_bios" ] || {
            error "no --uefi requires ovmf bios: apt-get install ovmf"
            return 1;
        }
        bios_opts=( -bios "$ovmf_bios" )
        # this is here because in this bios, it goes into graphics mode
        # rendering the display on curses mode useless.  Would be nice
        # if we could find a fix.
        video=""
    fi

    if [ "${#disks[@]}" -eq 0 ]; then
        disks=( "${TEMP_D}/disk1.img" )
    fi

    bootimg_dist=$(readlink -f "$bootimg_dist") ||
        { error "bad bootimg $bootimg_dist"; return 1; }

    [ -z "$initrd" -o -f "$initrd" ] ||
        { error "initrd not a file: $initrd"; return 1; }
    [ -z "$kernel" -o -f "$kernel" ] ||
        { error "kernel not a file: $kernel"; return 1; }

    tmp=$(dirname "$0") && top_d=$(cd "$tmp" && cd .. && pwd) ||
        { error "failed to get dir for $0"; return 1; }

    local disk="" src="" size=""
    disk_args=( )
    for disk in "${disks[@]}"; do
        src=${disk}
        size=5G
        if [ "${src%:*}" != "${src}" ]; then
            src="${disk%:*}"
            size="${disk##*:}"
        fi
        if [ ! -f "$src" ]; then
            qemu-img create -f raw "${src}" "$size" ||
                { error "failed create $src of size $size"; return 1; }
        fi
        disk_args=( "${disk_args[@]}"
            "-drive" "file=${src},if=virtio,cache=unsafe" )
    done

    get_my_ip || { error "failed to get your ip. set IP_ADDR"; return 1; }
    ip=${_RET}

    local tok src pub fpath
    # tok in pubs looks like file[:pubname]
    # link them into the temp dir for publishing
    for tok in "${pubs[@]}"; do
        case "$tok" in
            *:*) src="${tok%:*}"; pub="${tok##*:}";;
            *) src=${tok}; pub="";;
        esac
        fpath=$(readlink -f "$src") ||
            { error "'$src': failed to get path"; return 1; }
        if [ -n "$pub" ]; then
            pub="${src##*/}"
        fi
        ln -sf "$fpath" "${TEMP_D}/${pub}"
    done

    # now replace PUBURL anywhere in cmdargs
    for((i=0;i<${#cmdargs[@]};i++)); do
        cmdargs[$i]=${cmdargs[$i]//PUBURL/$burl}
    done

    local addargs="" f=""
    addargs=( )
    for f in "${addfiles[@]}"; do
        if [ "${f#*:}" != "$f" ]; then
            addargs[${#addargs[@]}]="--add=$f"
        else
            addargs[${#addargs[@]}]="--add=$f:${f##*/}"
        fi
    done

    # We now pack up --config= options for the user
    # potentially should check to make sure they've not already done this
    # as this updating could then be destructive / annoying
    # specifically, it could be annoying if you had a config inside
    # the image that you were meaning to reference, and we copied (or tried)
    # the file from the host.
    for((i=1;i<${#cmdargs[@]};i++)); do
        cur=${cmdargs[$i]}
        next=${cmdargs[$i+1]}
        stuffed_cfg=""
        fpath=""
        case "$cur" in
            --config|-c)
                fpath=$next;
                cmdargs[$i+1]="config/${fpath##*/}"
                ;;
            --config=*)
                fpath=${cur#--config=}
                cmdargs[$i]="--config=config/${fpath##*/}"
                ;;
            *) continue;;
        esac
        addargs[${#addargs[@]}]="--add=config/${fpath##*/}:$fpath"
    done

    PYTHONPATH="${top_d}${PYTHONPATH:+${PYTHONPATH}}" \
        "${top_d}/bin/curtin" pack "${addargs[@]}" -- \
        "${cmdargs[@]}" > "${TEMP_D}/install-cmd" ||
        { error "failed to pack"; return 1; }

    start_http "${TEMP_D}" "$ip" "$http_port" "${HTTP_TRIES}" </dev/null ||
        { error "failed to start http service"; return 1; }
    http_port=$_RET
    burl="http://$ip:${http_port}/"

    udata="${TEMP_D}/user-data"
    mdata="${TEMP_D}/meta-data"

    local ccfiles=""
    ccfiles=( )
    if [ -n "${pstate}" ]; then
        printf "#cloud-config\npower_state:\n  mode: %s\n" "$pstate" \
            > "${TEMP_D}/pstate"
        ccfiles[${#ccfiles[@]}]="${TEMP_D}/pstate"
    fi

    if tmp=$(find_apt_proxy); then
        debug 1 "using $tmp for proxy"
        printf '#cloud-config\napt_proxy: "%s"\n' "$tmp" > "${TEMP_D}/cc-proxy"
        ccfiles[${#ccfiles[@]}]="${TEMP_D}/cc-proxy"
    fi

    write_metadata > "$mdata" || { error "failed to write meta-data"; return 1; }
    write_userdata "${TEMP_D}/install-cmd" "${ccfiles[@]}" > "$udata"  ||
        { error "failed to write user-data"; return 1; }

    bootimg="${TEMP_D}/boot.img"
    qemu-img create -f qcow2 -b "${bootimg_dist}" "$bootimg" 2G ||
        { error "failed create from ${bootimg_dist}"; return 1; }

    local seedargs=""
    seedargs=()
    if [ -n "$kernel" ]; then
        local append="" root=""
        # if this is a partition image, root=/dev/vda. else root=/dev/vda1
        # this hack is necessary because LABEL even UUID  might be the same
        # in the boot image and the target (if re-using target)
        if tmp=$(blkid "$bootimg_dist" -ovalue -s UUID) && [ -n "$tmp" ]; then
            root="/dev/vda"
        else
            root="/dev/vda1"
        fi
        append="root=$root ds=nocloud-net;seedfrom=$burl"
        append="${append} console=ttyS0 $uappend"
        seedargs=( "${seedargs[@]}" -kernel "$kernel" )
        [ -n "$initrd" ] && seedargs=( "${seedargs[@]}" -initrd "$initrd" )
        seedargs=( "${seedargs[@]}" -append "$append" )
    else
        seed="${TEMP_D}/seed.img"
        cloud-localds "$seed" "$udata" "$mdata" ||
            { error "failed cloud-localds"; return 1; }
        seedargs=( "-drive" "file=${seed},if=virtio,media=cdrom" )
    fi

    local netargs
    netargs=( )
    for dev in "${netdevs[@]}"; do
        netargs=( "${netargs[@]}" "-n" "${dev}" )
    done

    local cmd
    xkvm_check || return
    cmd=( 
        xkvm "${pt[@]}" "${netargs[@]}" -- 
        "${bios_opts[@]}"
        -m ${mem} ${serial_log:+-serial "${serial_log}"} ${video}
        -drive "file=$bootimg,if=virtio,cache=unsafe"
        "${seedargs[@]}"
        "${disk_args[@]}" )

    local sstart=$SECONDS
    if $dowait; then
        "${cmd[@]}" &
        XKVM_PID=$!
        debug 1 "xkvm pid: $XKVM_PID. launch pid: $$"
        wait "${XKVM_PID}"
        ret=$?
        XKVM_PID=""
    else
        "${cmd[@]}"
        ret=$?
    fi
    debug 1 "xkvm returned $ret took $(($SECONDS-$sstart))"

    return $ret
}

test_start_http() {
    # run this like:
    #  HTTP_PORT_MIN=59000 HTTP_PORT_MAX=63001 ./tools/launch \
    #     /tmp/smfoo localhost
    VERBOSITY=3
    trap cleanup EXIT
    register_signal_handlers
    echo "mypid: $$"
    start_http "$@" || { ret=$?; echo "returned $ret"; return $ret; }
    ret=$?
    port=$_RET
    echo "pid $HTTP_PID is serving on $port"
    sleep ${SLEEPTIME:-3} &
    XKVM_PID=$!
    wait $XKVM_PID
    ret=$?
    XKVM_PID=""
    return $ret
}

main "$@"

# vi: ts=4 expandtab<|MERGE_RESOLUTION|>--- conflicted
+++ resolved
@@ -185,21 +185,11 @@
 
 find_apt_proxy() {
     # pick an apt proxy for the guest
-<<<<<<< HEAD
-    local out="" proxy=""
-=======
     local out=""
->>>>>>> 75e0ad08
 
     # if user set uncommon 'apt_proxy', then trust it
     [ -n "$apt_proxy" ] && echo "$apt_proxy" && return 0
 
-<<<<<<< HEAD
-    # if http_proxy is set in the environment and non-empty respect it
-    [ -n "$http_proxy" ] && echo "$http_proxy" && return 0
-
-=======
->>>>>>> 75e0ad08
     # see if the host has an apt proxy configured, and use it
     if command -v apt-config >/dev/null 2>&1; then
         out=$(apt-config shell x Acquire::HTTP::Proxy) &&
