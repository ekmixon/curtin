#!/bin/bash

VERBOSITY=0
TEMP_D=""
HTTP_PID=""
XKVM_PID=""
HTTP_PORT_TRIES=${HTTP_PORT_TRIES:-5}
HTTP_PORT_MIN=${HTTP_PORT_MIN:-12000}
HTTP_PORT_MAX=${HTTP_PORT_MAX:-65500}
MY_D=$(dirname "$0")
DEFAULT_ROOT_ARG="root=LABEL=cloudimg-rootfs"

error() { echo "$@" 1>&2; }

Usage() {
    cat <<EOF
Usage: ${0##*/} [ options ] boot-image curtin install [args]

   boot the image 'boot-image', so that it will run
      curtin install [args]
   after booting. 'curtin install [args]' can be any command'

   options:
           --add  F[:T] add file 'F' to the curtin archive at T
      -a | --append     append args to kernel cmdline (--kernel)
      -A | --arch   A   assume guest kernel architecture A
      -d | --disk   D   add a disk 'D' format
                        (path[:size][:driver][:bsize][:devopts])
                        driver can be specified without size using path::driver
                        driver defaults to virtio-blk
                        bsize <logical>[,<physical>][,<min_io_size>]
                        bsize defaults to 512b sector size
                        opts is a comma delimitted list of property=value
                        elements. Examine qemu-kvm -device scsi-hd,? for
                        details.
           --vnc D      use -vnc D (mutually exclusive with --silent)
      -h | --help       show this message
      -i | --initrd F   use initramfs F
      -k | --kernel F   use kernel K
           --mem    K   memory in Kb
      -n | --netdev     netdev can be 'user' or a bridge
      -p | --publish F  make file 'F' available in web server
           --silent     use -nographic
           --vnc D      use -vnc D (mutually exclusive with --silent)
                        directly through to qemu-system.
                        Note, qemu adds 5900 to port numbers. (:0 = port 5900)
           --serial-log F  : log to F (default 'serial.log')
           --root-arg X pass 'X' through as the root= param when booting a
                        kernel.  default: $DEFAULT_ROOT_PARAM
      -v | --verbose    be more verbose
           --no-install-deps  do not install insert '--install-deps'
                              on curtin command invocations

    the following are passed through to xkvm:
        --uefi-nvram
        --bios

   use of --kernel/--initrd will seed cloud-init via cmdline
   rather than the local datasource

   Example:
    * boot myboot.img, and install my-root.tar.gz
      ${0##*/} myboot.img --publish my-root.tar.gz curtin \\
         install PUBURL/my-root.tar.gz

EOF
}

bad_Usage() { Usage 1>&2; [ $# -eq 0 ] || error "$@"; exit 1; }
cleanup() {
    local msg="" pid=""
    [ ! -d "$TEMP_D" ] || msg="${msg:+$msg }remove temp dir ${TEMP_D}."
    [ -z "$HTTP_PID" ] || msg="${msg:+$msg }kill http pid ${HTTP_PID}."
    [ -z "$XKVM_PID" ] || msg="${msg:+$msg }kill xkvm pid ${XKVM_PID}."
    debug 1 "cleaning up [${SECONDS}s].${msg:+ $msg}"
    [ -z "${TEMP_D}" -o ! -d "${TEMP_D}" ] || rm -Rf "${TEMP_D}"
    for pid in ${XKVM_PID} ${HTTP_PID}; do
        kill $pid
    done
}
sighandle() {
    debug 1 "recieved $1"
    exit ${2:-1}
}

register_signal_handlers() {
    local cur
    for cur in TERM INT; do
        trap "sighandle $cur" "SIG$cur"
    done
}

debug() {
    local level=${1}; shift;
    [ "${level}" -gt "${VERBOSITY}" ] && return
    error "${@}"
}

get_my_ip() {
    [ -z "$IP_ADDR" ] || { _RET="${IP_ADDR}"; return 0; }
    local Iface Destination Gateway Flags RefCnt Use Metric Mask MTU Window IRTT
    local iface ipaddr="" tmpf=""
    # work around LP: #1483440
    cp "/proc/net/route" "${TEMP_D}/current-route"
    while read Iface Destination Gateway Flags RefCnt Use Metric Mask MTU Window IRTT; do
        [ "$Mask" = "00000000" ] && break
    done < "${TEMP_D}/current-route"
    iface="$Iface"
    ipaddr=$(LC_ALL=C /sbin/ip -4 addr list dev "$iface" scope global) || return
    ipaddr=${ipaddr#* inet }
    ipaddr=${ipaddr%%/*}
    _RET="$ipaddr"
}

write_metadata() {
    cat <<EOF
instance-id: 'inst-${RANDOM}'
EOF
}

write_pstate_config() {
    local pstate="$1" config1="$2" config2="$3"
    cat > "$config1" <<EOF
#cloud-config
power_state:
  mode: "$pstate"
EOF
    sed -e "s,PSTATE,$pstate," > "$config2" <<"EOF"
#upstart-job
# precise does not do cloud-config poweroff
description "power-state for precise"
start on stopped cloud-final
console output
task
script
  [ "$(lsb_release -sc)" = "precise" ] || exit 0
  target="PSTATE"
  msg="precise-powerstate: $target"
  case "$target" in
     on) exit 0;;
     off|poweroff) shutdown -P now "$msg";;
     reboot) shutdown -r now "$msg";;
     *) echo "$msg : unknown target"; exit 1;;
  esac
  echo "$msg"
  exit 0
end script
EOF
}

write_userdata() {
    local x
    cat <<EOF
#cloud-config-archive
- type: text/cloud-config
  content: |
   password: passw0rd
   chpasswd: { expire: False }
   output: {all: '| tee -a /var/log/cloud-init-output.log'}
EOF
    for x in "$@"; do
        printf "%s\n" "- |" && sed 's,^,  ,' "$x" || return
    done
}

xkvm_check() {
    command -v xkvm >/dev/null 2>&1 && return
    [ -x "$MY_D/xkvm" ] && PATH="$MY_D:$PATH" && return
    cat 1>&2 <<EOF
Unable to find 'xkvm' in PATH, should be in curtin's tools/ dir
EOF
    return 1
}

_start_http() {
    local pubdir="$1" ip="$2" port="$3"
    local statfile="_datesum" contents="" burl="http://$ip:$port"
    local found="" hpid="" ret=""
    contents="$$:$(date +%s.%N)"
    echo "$contents" > "$pubdir/$statfile"
    "${TOOLS_D}/webserv" "$port" "$pubdir" >"$pubdir/ws.log" 2>&1 &
    hpid=$!
    HTTP_PID=$hpid  # set so cleanup cleans up during wget
    debug 3 "checking web service [pid=$hpid] on $burl"
    found=$(env -u http_proxy wget -q --waitretry=0.4 --retry-connrefused \
        --tries=10 "$burl/$statfile" --timeout=4 -O - 2>/dev/null) &&
        [ "$found" = "$contents" ] && {
            _RET=$hpid
            return 0
        }
    ret=$?
    kill $hpid && HTTP_PID=""
    return $ret
}

start_http() {
    # start_http(pubdir, ip, port="", tries=5)
    # starts a web service at 'port' that serves files in 'pubdir'
    # waits until it is verified to be lisenting at ip
    # if port is not provided, '$tries' random ports are tried.
    #
    # sets HTTP_PID and returns in _RET the port selected.
    local pubdir="$1" ip="$2" port="$3" tries="${4:-5}" i=""
    [ -z "$ip" ] && ip="localhost"
    local pmin="$HTTP_PORT_MIN" pmax="$HTTP_PORT_MAX" ret="" tried=""
    local ptries=""
    ptries=( )
    if [ -n "$port" ]; then
        ptries=( $port )
    elif [ $(($pmax-$pmin+1)) -le $tries ]; then
        # if tries spans the whole range, then just try them all
        local range=$(($pmax-$pmin+1))
        for((i=0;i<$range;i++)); do
            ptries[$i]=$((pmin+$i))
        done
    else
        for((i=0;i<$tries;i++)); do
            ptries[$i]="random"
        done
    fi
    for port in "${ptries[@]}"; do
        [ "$port" = "random" ] && port=$(($pmin+($RANDOM%($pmax+1-$pmin))))
        debug 2 "trying http server $ip:$port"
        _start_http "$pubdir" "$ip" "$port" &&
            HTTP_PID="$_RET" && _RET="$port" &&
            debug 1 "serving $pubdir at http://$ip:$port/ in pid $HTTP_PID" &&
            return 0
        ret=$?
        tried="$tried $port"
    done
    error "failed to start http on service on $ip tried ports: ${tried# }"
    return $ret
}

find_apt_proxy() {
    # pick an apt proxy for the guest
    local out=""

    # if user set uncommon 'apt_proxy', then trust it
    [ -n "$apt_proxy" ] && echo "$apt_proxy" && return 0

    # see if the host has an apt proxy configured, and use it
    if command -v apt-config >/dev/null 2>&1; then
        out=$(apt-config shell x Acquire::HTTP::Proxy) &&
        out=$(sh -c 'eval $1 && echo $x' -- "$out") && [ -n "$out" ] &&
        echo "$out" && return
    fi

    return 1
}

main() {
    local short_opts="a:A:d:h:i:k:n:p:v"
    local long_opts="add:,append:,arch:,bios:,disk:,dowait,help,initrd:,kernel:,mem:,netdev:,no-dowait,power:,publish:,root-arg:,silent,serial-log:,uefi-nvram:,verbose,vnc:"
    local getopt_out=""
    getopt_out=$(getopt --name "${0##*/}" \
        --options "${short_opts}" --long "${long_opts}" -- "$@") &&
        eval set -- "${getopt_out}" ||
        { bad_Usage; return 1; }

    local seed=""
    local bootimg="" bootimg_dist="" target="" mem="1024"
    local udata="" ip="" http_port="${HTTP_PORT}" burl=""
    local tmp="" top_d
    local initrd="" kernel="" uappend="" iargs="" disk_args=""
    local pubs="" disks="" pstate="null"
    local bsize="512"
    local netdevs="" install_deps="--install-deps"
    local arch_hint=""
    local video="-curses -vga std" serial_log="serial.log"
    local root_arg="$DEFAULT_ROOT_ARG"
    # dowait: run xkvm with a '&' and then 'wait' on the pid.
    #  the reason to do this or not do this has to do with interactivity
    #  if detached with &, then user input will not go to xkvm.
    #  if *not* detached, then signal handling is blocked until
    #  the foreground subprocess returns. which means we can't handle
    #  a sigterm and kill xkvm.
    #  We default to dowait=false if input and output are a terminal
    local dowait=""
    [ -t 0 -a -t 1 ] && dowait=false || dowait=true
    pubs=( )
    disks=( )
    addfiles=( )
    netdevs=( )
    pt=( )

    # if output is to a terminal, then set dowait default to false
    [ -t 0 ] && dowait=false || dowait=true
    while [ $# -ne 0 ]; do
        cur=${1}; next=${2};
        case "$cur" in
               --add) addfiles[${#addfiles[@]}]="$next"; shift;;
            -a|--append) uappend="$next"; shift;;
            -A|--arch) arch_hint="$next"; shift;;
            -d|--disk) disks[${#disks[@]}]="$next"; shift;;
               --dowait) pt[${#pt[@]}]="$cur"; dowait=true;;
            -h|--help) Usage ; exit 0;;
            -i|--initrd) initrd="$next"; shift;;
            -k|--kernel) kernel="$next"; shift;;
               --mem) mem="$next"; shift;;
            -n|--netdev) netdevs[${#netdevs[@]}]="$next"; shift;;
               --no-dowait) pt[${#pt[@]}]="$cur"; dowait=false;;
               --no-install-deps) install_deps="";;
               --power)
                case "$next" in
                    off) pstate="poweroff";;
                    on|none)  pstate="null";;
                    reboot) pstate="$next";;
                    *) error "Invalid power state, must be: off, on, reboot";;
                esac
                shift;;
            -p|--publish) pubs[${#pub[@]}]="$next"; shift;;
               --root-arg) root_arg="$next";;
               --serial-log) serial_log="$next"; shift;;
               --silent) video="-nographic";;
            --uefi-nvram|--bios)
                # handle all --opt=* pass through here.
                pt[${#pt[@]}]="$cur=$next";;
            -v|--verbose) VERBOSITY=$((${VERBOSITY}+1));;
               --vnc)
                    video="-vnc $next"
                    debug 1 "VNC requested - $next"
                    shift;;
            --) shift; break;;
        esac
        shift;
    done

    # handle passing through '-v' if given
    local t=""
    for((i=0;i<${VERBOSITY};i++)); do t="${t}v"; done
    [ -n "$t" ] && pt[${#pt[@]}]="-$t"

    [ $# -ge 0 ] || { bad_Usage "must provide boot-image"; return 1; }
    bootimg_dist="$1"
    shift
    cmdargs=( "$@" )

    xkvm_check || return
    TEMP_D=$(mktemp -d "${TMPDIR:-/tmp}/${0##*/}.XXXXXX") ||
        { error "failed to make tempdir"; return 1; }

    trap cleanup EXIT
    register_signal_handlers

    if [ "${#disks[@]}" -eq 0 ]; then
        disks=( "${TEMP_D}/disk1.img" )
    fi

    bootimg_dist=$(readlink -f "$bootimg_dist") ||
        { error "bad bootimg $bootimg_dist"; return 1; }

    [ -z "$initrd" -o -f "$initrd" ] ||
        { error "initrd not a file: $initrd"; return 1; }
    [ -z "$kernel" -o -f "$kernel" ] ||
        { error "kernel not a file: $kernel"; return 1; }

    tmp=$(dirname "$0") && top_d=$(cd "$tmp" && cd .. && pwd) ||
        { error "failed to get dir for $0"; return 1; }

    TOOLS_D=$(dirname "$0")

    local disk="" src="" size="" fmt="" out="" id="" driver="" if=""
    local split_input="" serial=""
    disk_args=( )
    id=1
    for disk in "${disks[@]}"; do
        ((id++))
        # 1=src
        # 2=src:size
        # 3=src:size:driver
        # 4=src:size:driver:bsize
        # 5=src:size:driver:bsize:devopts
        src=$(echo $disk | awk -F: '{print $1}')
        size=$(echo $disk | awk -F: '{print $2}')
        driver=$(echo $disk | awk -F: '{print $3}')
        bsize=$(echo $disk | awk -F: '{print $4}')
        devopts=$(echo $disk | awk -F: '{print $5}')

        if [ -z "${src}" ]; then
            error "Failed to provide disk source"
            exit 1
        fi

        if [ -z "${size}" ]; then
            size=5G
        fi

        if [ -z "${driver}" ]; then
            driver="virtio-blk"
        fi

        if [ -z "${bsize}" ]; then
            bsize="512"
        fi

        if [ ! -f "$src" ]; then
            qemu-img create -f raw "${src}" "$size" ||
                { error "failed create $src of size $size"; return 1; }
            fmt="raw"
        else
            out=$(LANG=C qemu-img info "$src") &&
                fmt=$(echo "$out" | awk '$0 ~ /^file format:/ { print $3 }') ||
                { error "failed to determine format of $src"; return 1; }
        fi

        # prepend comma if passing devopts
        if [ -n "${devopts}" ]; then
            devopts=",${devopts}"
        fi

        # set logical/physical size blocksz is logical:phys
        local logbs=$(round_up ${bsize%%:*})
        local phybs=$(round_up ${bsize##*:})
        local bs_args="logical_block_size=$logbs"
              bs_args="${bs_args},physical_block_size=$phybs"
              bs_args="${bs_args},min_io_size=$logbs"

        disk_args=( "${disk_args[@]}" "-drive"
            "file=${src},if=none,cache=unsafe,format=$fmt,id=drv${id},index=$id" )

        disk_args=( "${disk_args[@]}" "-device"
            "${driver},drive=drv${id},${bs_args}${devopts}" )

    done

    get_my_ip || { error "failed to get your ip. set IP_ADDR"; return 1; }
    ip=${_RET}

    local tok src pub fpath
    # tok in pubs looks like file[:pubname][:stype]
    # link them into the temp dir for publishing
    for tok in "${pubs[@]}"; do
        src=$(echo $tok | awk -F: '{print $1}')
        pub=$(echo $tok | awk -F: '{print $2}')
        stype=$(echo $tok | awk -F: '{print $3}')
        fpath=$(readlink -f "$src") ||
            { error "'$src': failed to get path"; return 1; }
        if [ -z "$pub" ]; then
            pub="${src##*/}"
        fi
        if [ -z "$stype" ]; then
            stype="tgz"
        fi
        ln -sf "$fpath" "${TEMP_D}/${pub}"
    done

    start_http "${TEMP_D}" "$ip" "$http_port" "${HTTP_TRIES}" </dev/null ||
        { error "failed to start http service"; return 1; }
    http_port=$_RET
    burl="http://$ip:${http_port}/"
    # now replace PUBURL anywhere in cmdargs, and prefix with
    # source type (tgz or dd-tgz)
    for((i=0;i<${#cmdargs[@]};i++)); do
        cmdargs[$i]=${cmdargs[$i]//PUBURL/${stype}:$burl}
    done

    local addargs="" f=""
    addargs=( )
    for f in "${addfiles[@]}"; do
        if [ "${f#*:}" != "$f" ]; then
            addargs[${#addargs[@]}]="--add=$f"
        else
            addargs[${#addargs[@]}]="--add=$f:${f##*/}"
        fi
    done

    # We now pack up --config= options for the user
    # potentially should check to make sure they've not already done this
    # as this updating could then be destructive / annoying
    # specifically, it could be annoying if you had a config inside
    # the image that you were meaning to reference, and we copied (or tried)
    # the file from the host.
    for((i=1;i<${#cmdargs[@]};i++)); do
        cur=${cmdargs[$i]}
        next=${cmdargs[$i+1]}
        stuffed_cfg=""
        fpath=""
        case "$cur" in
            --config|-c)
                fpath=$next;
                cmdargs[$i+1]="config/${fpath##*/}"
                ;;
            --config=*)
                fpath=${cur#--config=}
                cmdargs[$i]="--config=config/${fpath##*/}"
                ;;
            *) continue;;
        esac
        addargs[${#addargs[@]}]="--add=config/${fpath##*/}:$fpath"
    done

    if [ "${cmdargs[0]}" = "curtin" -a -n "$install_deps" ]; then
        # if this is a 'curtin' command, then also insert --install-deps
        debug 1 "adding --install-deps to command"
        cmdargs=( curtin $install_deps "${cmdargs[@]:1}" )
    fi

    local curtin_exe="${CURTIN_VMTEST_CURTIN_EXE:-${top_d}/bin/curtin}"
    ${curtin_exe} pack "${addargs[@]}" -- \
        "${cmdargs[@]}" > "${TEMP_D}/install-cmd" ||
        { error "failed to pack"; return 1; }

    udata="${TEMP_D}/user-data"
    mdata="${TEMP_D}/meta-data"

    local ccfiles=""
    ccfiles=( )
    if [ -n "${pstate}" ]; then
        write_pstate_config "$pstate" "${TEMP_D}/pstate.1" "${TEMP_D}/pstate.2"
        ccfiles[${#ccfiles[@]}]="${TEMP_D}/pstate.1"
        ccfiles[${#ccfiles[@]}]="${TEMP_D}/pstate.2"
    fi

    if tmp=$(find_apt_proxy); then
        debug 1 "using $tmp for proxy"
        printf '#cloud-config\napt_proxy: "%s"\n' "$tmp" > "${TEMP_D}/cc-proxy"
        ccfiles[${#ccfiles[@]}]="${TEMP_D}/cc-proxy"
    fi

    if command -v ssh-keys-list >/dev/null 2>&1; then
        ssh-keys-list cloud-config > "${TEMP_D}/cc-ssh-keys" &&
            ccfiles[${#ccfiles[@]}]="${TEMP_D}/cc-ssh-keys" ||
            { error "failed to get users ssh keys."; return 1; }
    fi

    write_metadata > "$mdata" || { error "failed to write meta-data"; return 1; }
    write_userdata "${TEMP_D}/install-cmd" "${ccfiles[@]}" > "$udata"  ||
        { error "failed to write user-data"; return 1; }

    bootimg="${TEMP_D}/boot.img"
    qemu-img create -f qcow2 -b "${bootimg_dist}" "$bootimg" 2G ||
        { error "failed create from ${bootimg_dist}"; return 1; }

    local seedargs=""
    seedargs=()
    if [ -n "$kernel" ]; then
        local append="" root=""
        # Note: root_arg is by default done by LABEL.  This assumes
        # a.) our root device is not multipath
        # b.) no other disks attached will have this LABEL
        # c.) the LABEL is in fact correct.
        # all of these assumptions are true under vmtest.
        if [ -z "$root_arg" ]; then
            debug 1 "WARN: root_arg is empty with kernel."
        fi
        append="${root_arg:+${root_arg} }ds=nocloud-net;seedfrom=$burl"

        local console_name=""
        case "${arch_hint}" in
            s390x) console_name="";;
            ppc64*) console_name="hvc0";;
            *) console_name="ttyS0";;
        esac
        if [ -n "$console_name" ]; then
            append="${append} console=${console_name}"
        fi
        append="${append} $uappend"
        seedargs=( "${seedargs[@]}" -kernel "$kernel" )
        [ -n "$initrd" ] && seedargs=( "${seedargs[@]}" -initrd "$initrd" )
        seedargs=( "${seedargs[@]}" -append "$append" )
    else
        seed="${TEMP_D}/seed.img"
        cloud-localds "$seed" "$udata" "$mdata" ||
            { error "failed cloud-localds"; return 1; }
        seedargs=( "-drive" "file=${seed},if=virtio,media=cdrom" )
    fi

    local netargs
    netargs=( )
    for dev in "${netdevs[@]}"; do
        netargs=( "${netargs[@]}" "--netdev=${dev}" )
    done

    local cmd serial_args="" chardev_arg=""
    [ "${serial_log}" = "none" ] && serial_log=""
    if [ -n "${serial_log}" ]; then
<<<<<<< HEAD
	if [ "${arch_hint}" = "s390x" ]; then
	    if [ "${serial_log}" = "stdio" ]; then
		chardev_arg="stdio"
	    else
		chardev_arg="file,path=${serial_log}"
	    fi
	    serial_args="-nodefaults -chardev ${chardev_arg},id=charconsole0 -device sclpconsole,chardev=charconsole0,id=console0"
	else
	    serial_args="-serial ${serial_log}"
	fi
=======
        if [ "${arch_hint}" = "s390x" ]; then
            if [ "${serial_log}" = "stdio" ]; then
                chardev_arg="stdio"
            else
                chardev_arg="file,path=${serial_log}"
            fi
                serial_args="-nodefaults -chardev ${chardev_arg},id=charconsole0 -device sclpconsole,chardev=charconsole0,id=console0"
        else
            serial_args="-serial file:${serial_log}"
            #debug mode serial_args="-serial ${serial_log} -monitor stdio"
        fi
>>>>>>> 1c480624
    fi
    # -monitor stdio
    cmd=(
        xkvm "${pt[@]}" "${netargs[@]}" --
        -m ${mem} ${serial_args} ${video}
        -drive "file=$bootimg,if=none,cache=unsafe,format=qcow2,id=boot,index=0"
        -device "virtio-blk,drive=boot"
        "${disk_args[@]}"
        "${seedargs[@]}"
        )

    debug 1 "running with dowait=$dowait: ${cmd[*]}"
    local sstart=$SECONDS
    if $dowait; then
        "${cmd[@]}" &
        XKVM_PID=$!
        debug 1 "xkvm pid: $XKVM_PID. launch pid: $$"
        wait "${XKVM_PID}"
        ret=$?
        XKVM_PID=""
    else
        "${cmd[@]}"
        ret=$?
    fi
    debug 1 "xkvm returned $ret took $(($SECONDS-$sstart))"

    return $ret
}

random_wwn() {
    # wwn must be a int64, less than (1 << 63) - 1
    # we achieve this by combining 4 (1 << 15) ints
    printf "0x%04x%04x%04x%04x" $RANDOM $RANDOM $RANDOM $RANDOM
}

round_up() {
    local size="${1}"
    local multiple="${2:-512}"
    local max_size=$((32 * 1024)) # 32k max

    size=$(( (($size + $multiple - 1) / $multiple) * $multiple))
    if [ $size -gt $max_size ]; then
        echo $max_size
        return
    elif [ $size -lt $multiple ]; then
        echo $multiple
        return
    fi
    echo $size
}


test_start_http() {
    # run this like:
    #  HTTP_PORT_MIN=59000 HTTP_PORT_MAX=63001 ./tools/launch \
    #     /tmp/smfoo localhost
    VERBOSITY=3
    trap cleanup EXIT
    register_signal_handlers
    echo "mypid: $$"
    start_http "$@" || { ret=$?; echo "returned $ret"; return $ret; }
    ret=$?
    port=$_RET
    echo "pid $HTTP_PID is serving on $port"
    sleep ${SLEEPTIME:-3} &
    XKVM_PID=$!
    wait $XKVM_PID
    ret=$?
    XKVM_PID=""
    return $ret
}

main "$@"

# vi: ts=4 expandtab<|MERGE_RESOLUTION|>--- conflicted
+++ resolved
@@ -575,18 +575,6 @@
     local cmd serial_args="" chardev_arg=""
     [ "${serial_log}" = "none" ] && serial_log=""
     if [ -n "${serial_log}" ]; then
-<<<<<<< HEAD
-	if [ "${arch_hint}" = "s390x" ]; then
-	    if [ "${serial_log}" = "stdio" ]; then
-		chardev_arg="stdio"
-	    else
-		chardev_arg="file,path=${serial_log}"
-	    fi
-	    serial_args="-nodefaults -chardev ${chardev_arg},id=charconsole0 -device sclpconsole,chardev=charconsole0,id=console0"
-	else
-	    serial_args="-serial ${serial_log}"
-	fi
-=======
         if [ "${arch_hint}" = "s390x" ]; then
             if [ "${serial_log}" = "stdio" ]; then
                 chardev_arg="stdio"
@@ -598,7 +586,6 @@
             serial_args="-serial file:${serial_log}"
             #debug mode serial_args="-serial ${serial_log} -monitor stdio"
         fi
->>>>>>> 1c480624
     fi
     # -monitor stdio
     cmd=(
